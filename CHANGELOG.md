# Changelog
All notable changes to this project will be documented in this file.

The format is based on [Keep a Changelog](https://keepachangelog.com/en/1.0.0/),
and this project adheres to [Semantic Versioning](https://semver.org/spec/v2.0.0.html).

## Unreleased
### Added
- Added CreateDirectory task
- Add SharpSC submodule, ReferenceSourceLibrary, and GruntTask
- Added CreateProcessWithToken task
- Added aliases for Shell tasks
- Added ShellCodeLauncher using Donut
- Added Copy command
- Added missing Keylogger task
- Added streaming task output
- Added Download/Upload .NET Core Tasks
- Added ReadTextFile,CreateDirectory,Delete .NET Core Tasks

### Changed
- Add SharpSploit.LateralMovement namespace to SharpShell command
- Updated PowerShellRemoting tasks to show output
- Update implants to use WellKnownSidType enum rather than string for non-english systems
- Update all launchers to support non-http profiles
- Changed Shell tasks to use CreateProcess to get output
- Updated SharpSploit, Rubeus, Seatbelt ReferenceSourceLibaries to latest versions
- Simplified compilation optimization to use HashSet
- Limited compilation optimization for SharpSC
- Updated Seatbelt to latest version
- Updated SharpSploit to latest version, PowerShell task should include verbose/error output
- Changed GruntTask export to exclude GruntTaskOption value property

### Fixed
- Fixed order of Upload parameters
- Fixed Brute compilation path for case-sensitive file systems
- Fixed HttpPost issue on Linux servers
- Fixed Listeners stop issue
- Fixed Seatbelt command group suggestions
- Fixed EditGruntTask for task with aliases, validationmessage issue
- Fixed Task aliases to be able to be edited
- Fixed InstallUtil launcher
- Fixed PowerShellLauncher maxlength too short
- Fixed BridgeListener null exception on creation
- Fixed Dockerfile to use sdk for runtime
- Fixed ordering of deserialized GruntTask Options
- Fixed Assembly tasks to do command-line style parsing
- Updated YAML task file code options to use literal strings, may have been causing some problems
- Fixed parameter parsing bug when multiple trailing double-quotes
- Fixed command parameter parsing bug when multiple trailing double-quotes
- Fixed command parameter parsing bug when labeled parameter
- Fixed CovenantUser default properties set to null, not following OpenApi spec
- Fixed task aliases use incorrect case comparisons
- Fixed LauncherForm exception when no active listeners
- Fixed missing ReferenceAssemblies for SharpSploit
- Fixed WMICommand/WMIGrunt output format
- Fixed ConnectAttempts bug
<<<<<<< HEAD
- Fixed BridgeListener ArgumentOutOfRangeException
- Fix/tweak Connect/Disconnect tasks
=======
- Fixed JwtKey issue
>>>>>>> ed4076d8

## [v0.5] - 2020-06-04
### Added
- Added GetNetShare task
- Added Keylogger task
- Added Brute .NET Core implant
- Added .NET Core tasks: shell, shellcmd, ls, cd, ps, assembly
- Added GruntTask import/export ability

### Changed
- Improved ComputerName parsing and output for Domain tasks
- Upgraded to .NET Core 3.1
- Changed UI to use Blazor
- Changed profiles to use .NET Core 3.1
- Downloaded launchers filename set to implanttemplate name
- Update Dockerfile for .NET Core 3.1
- Moved GruntTasks to yaml files
- Changed delay/jitter/killdate commands to not use 'Set'

### Fixed
- Fixed missing http profiles on Ubuntu w/ workaround due to corefx issue
- Made changes necessary for C3 integration, allowing outbound SMB grunts
- Fixed missing http profiles on Ubuntu w/ workaround due to corefx issue
- Fix GET /api/gruntcommand/{id} endpoint missing output
- Fix #122 multiple connection addresses issue
- Fix #137 grunt last checked-in field sorting issue on table

## [v0.4] - 2019-10-30
### Added
- Added ShellRunAs and ShellCmdRunAs tasks
- Added GetCurrentDirectory task
- Added DCSync task
- Added ReadTextFile (cat) task
- Added support to supply CLI options via environment variables
- Added Delete (rm/del) task
- Added PowerShellRemotingCommand/PowerShellRemotingGrunt tasks
- Added Kill task
- Added /api/grunts/{id}/interact API endpoint
- Added BridgeListeners
- Added BridgeProfiles
- Added GruntBridge implant

### Changed
- Changed command-line parsing, Task parsing, added DefaultValue for optional parameters
- Changed DCOM, WMI, BypassUAC task handling
- Updated SharpSploit to latest version
- Changed PowerShellImport Task tab to use file control
- Changed PowerShellImport to strip PowerShell ISE magic header value
- Updated SharpSploit to latest version, updated powerkatz dlls
- Improved PortScan to accept port ranges
- Updated SharpSploit to latest version

### Fixed
- Fixed ConnectAttemptCount incrementing on valid response w/o a task
- Fixed null tasking display
- Fixed BindPort changes to ConnectPort on listener restart
- Fixed command-line parsing issues
- Fixed PersistAutorun option ordering
- Fixed ImpersonateProcess using wrong task code
- Fixed InstallUtilLauncher dll was base64 encoded when hosted
- Fixed SharpUp error when no CLI args provided
- Fixed Connect/Disconnect/Set/SharpShell error when using Task tab
- Fixed missing DefaultValues for Assembly and GhostPack tasks
- Fixed bug preventing files with the same name being hosted on different Listeners
- Fixed WMIGrunt adding executable name twice to command
- Fixed CapturedCredential parsing with ':' character
- Fixed change Grunt name, SetOption commands
- Fixed changing Grunt status to Exited
- Fixed SignalR GetInteract occasionally could not determine requesting username
- Fixed InstallUtil dll download output format

## [v0.3.2] - 2019-09-11
### Added
- Added PersistAutorun task, PersistStartup task, and PersistWMI task
- Added Screenshot task, added ScreenshotEvent
- Added displaying image for ScreenShot events/tasks in Grunt interact view, GruntTasking interact view, and Data view
- Added BypassAmsi task

### Changed
- Updated SharpSploit referencesourcelibrary
- Updated Rubeus referencesourcelibrary

### Fixed
- Fixed hosting files issue
- Fixed profile edit/create javascript issue

## [v0.3.1] - 2019-08-26
### Added
- Added codemirror code editing
- Added ability to hide a Grunt
- Added lost grunt calculations
- Added toast notifications on events
- Added multiple connectaddresses to HttpListener

### Changed
- Lost grunts faded in table
- Modularized Listeners to make adding new listener types easier

### Fixed
- Fixed Download task to work with remote downloads over shares
- ReferenceSourceLibraries converted back to git submodules
- Fix https URL calculation for Listener Create
- Fix SSLCertificate upload error

## [v0.3] - 2019-08-02
### Added
- Added web interface

### Changed
- Updated powerkatz dlls
- Reduced resource utilization

## [v0.2] - 2019-05-01
### Added
- Added p2p communications over SMB named pipes
- Added TaskingUser and TaskingCommand to GruntTaskings
- Added Elite display events on user tasking (prior to completed)
- Added better Elite error messages
- Added forked version of ReadLine, with better tab-complete
- Added change user password
- Added shellcmd task
- Added sharpdpapi task
- Added sharpup task
- Added sharpdump task
- Added sharpwmi task
- Added safetykatz task
- Added Seatbelt task
- Added remote registry tasks
- Added KillDate to launchers and grunts

### Changed
- Moved Eventing from Listeners/Elite to Covenant Controllers
- AdminPassword no longer encrypts certificate file, can be changed
- TaskMenu now displays full task description, detailed parameter info
- Updated SharpSploit code
- Tasks now catch Exceptions, return better error messages

### Fixed
- Fixed RegistryWrite Task
- Fixed Create user error message
- Fixed ssl certificate password error, no longer need to use CovenantDev

## [v0.1.3] - 2019-03-18
### Added
- Added Credential Manager and mimikatz/rubeus parser
- Added PrivExchange, PersistCOMHijack tasks

### Changed
- Split wmi, dcom, and bypassuac tasks to wmicommand, wmigrunt, dcomcommand, dcomgrunt, bypassuaccommand, bypassuacgrunt tasks
- Updated SharpSploit to latest commit
- Updated Rubeus to latest commit
- Changed Grunts to use CookieContainer WebClient for Cookie authentication

### Fixed
- Re-added missing appsettings.json, moved to Data folder
- Check for initialized submodules
- Fixed download task (missing folder)
- Fixed xls vs xsl typo

## [v0.1.2] - 2019-02-14
### Added
- Added Rubeus as a git submodule
- Added Rubeus task
- Added AssemblyReflect task
- Added 'ReferenceSourceLibrary' and 'EmbeddedResources' properties to GruntTask

### Changed
- Changed Assembly task to execute EntryPoint
- Changed SharpSploit source to a git submodule
- Changed Compiler source optimization
- Updated Microsoft.AspNetCore.App package version

### Fixed
- Fixed Assembly task

## [v0.1.1] - 2019-02-09
### Added
- Added CHANGELOG.md

### Changed
- Updated SharpSploit Mimikatz.cs source code

### Fixed
- Temporary fix for source code optimization removing "System" imports, causing issues with PortScan task

## [v0.1] - 2019-02-07
- Initial release

[v0.1.1]: https://github.com/cobbr/Covenant/compare/v0.1...v0.1.1
[v0.1.2]: https://github.com/cobbr/Covenant/compare/v0.1.1...v0.1.2
[v0.1.3]: https://github.com/cobbr/Covenant/compare/v0.1.2...v0.1.3
[v0.2]: https://github.com/cobbr/Covenant/compare/v0.1.3...v0.2
[v0.3]: https://github.com/cobbr/Covenant/compare/v0.2...v0.3
[v0.3.1]: https://github.com/cobbr/Covenant/compare/v0.3...v0.3.1
[v0.3.2]: https://github.com/cobbr/Covenant/compare/v0.3.1...v0.3.2
[v0.4]: https://github.com/cobbr/Covenant/compare/v0.3.2...v0.4<|MERGE_RESOLUTION|>--- conflicted
+++ resolved
@@ -54,12 +54,9 @@
 - Fixed missing ReferenceAssemblies for SharpSploit
 - Fixed WMICommand/WMIGrunt output format
 - Fixed ConnectAttempts bug
-<<<<<<< HEAD
 - Fixed BridgeListener ArgumentOutOfRangeException
 - Fix/tweak Connect/Disconnect tasks
-=======
 - Fixed JwtKey issue
->>>>>>> ed4076d8
 
 ## [v0.5] - 2020-06-04
 ### Added
