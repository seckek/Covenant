# Changelog
All notable changes to this project will be documented in this file.

The format is based on [Keep a Changelog](https://keepachangelog.com/en/1.0.0/),
and this project adheres to [Semantic Versioning](https://semver.org/spec/v2.0.0.html).

## Unreleased
### Added
- Added ShellRunAs and ShellCmdRunAs tasks
- Added GetCurrentDirectory task
- Added DCSync task
- Added ReadTextFile (cat) task
- Added support to supply CLI options via environment variables
- Added Delete (rm/del) task
- Added PowerShellRemotingCommand/PowerShellRemotingGrunt tasks
<<<<<<< HEAD
- Added BridgeListeners
- Added BridgeProfiles
- Added GruntBridge implant
=======
- Added Kill task
>>>>>>> 26c1a0f8

### Changed
- Changed command-line parsing, Task parsing, added DefaultValue for optional parameters
- Changed DCOM, WMI, BypassUAC task handling
- Updated SharpSploit to latest version
- Changed PowerShellImport Task tab to use file control
- Changed PowerShellImport to strip PowerShell ISE magic header value
- Updated SharpSploit to latest version, updated powerkatz dlls
- Improved PortScan to accept port ranges
- Updated SharpSploit to latest version

### Fixed
- Fixed ConnectAttemptCount incrementing on valid response w/o a task
- Fixed null tasking display
- Fixed BindPort changes to ConnectPort on listener restart
- Fixed command-line parsing issues
- Fixed PersistAutorun option ordering
- Fixed ImpersonateProcess using wrong task code
- Fixed InstallUtilLauncher dll was base64 encoded when hosted
- Fixed SharpUp error when no CLI args provided
- Fixed Connect/Disconnect/Set/SharpShell error when using Task tab
- Fixed missing DefaultValues for Assembly and GhostPack tasks
- Fixed bug preventing files with the same name being hosted on different Listeners
- Fixed WMIGrunt adding executable name twice to command
- Fixed CapturedCredential parsing with ':' character
- Fixed change Grunt name, SetOption commands
- Fix changing Grunt status to Exited

## [v0.3.2] - 2019-09-11
### Added
- Added PersistAutorun task, PersistStartup task, and PersistWMI task
- Added Screenshot task, added ScreenshotEvent
- Added displaying image for ScreenShot events/tasks in Grunt interact view, GruntTasking interact view, and Data view
- Added BypassAmsi task

### Changed
- Updated SharpSploit referencesourcelibrary
- Updated Rubeus referencesourcelibrary

### Fixed
- Fixed hosting files issue
- Fixed profile edit/create javascript issue

## [v0.3.1] - 2019-08-26
### Added
- Added codemirror code editing
- Added ability to hide a Grunt
- Added lost grunt calculations
- Added toast notifications on events
- Added multiple connectaddresses to HttpListener

### Changed
- Lost grunts faded in table
- Modularized Listeners to make adding new listener types easier

### Fixed
- Fixed Download task to work with remote downloads over shares
- ReferenceSourceLibraries converted back to git submodules
- Fix https URL calculation for Listener Create
- Fix SSLCertificate upload error

## [v0.3] - 2019-08-02
### Added
- Added web interface

### Changed
- Updated powerkatz dlls
- Reduced resource utilization

## [v0.2] - 2019-05-01
### Added
- Added p2p communications over SMB named pipes
- Added TaskingUser and TaskingCommand to GruntTaskings
- Added Elite display events on user tasking (prior to completed)
- Added better Elite error messages
- Added forked version of ReadLine, with better tab-complete
- Added change user password
- Added shellcmd task
- Added sharpdpapi task
- Added sharpup task
- Added sharpdump task
- Added sharpwmi task
- Added safetykatz task
- Added Seatbelt task
- Added remote registry tasks
- Added KillDate to launchers and grunts

### Changed
- Moved Eventing from Listeners/Elite to Covenant Controllers
- AdminPassword no longer encrypts certificate file, can be changed
- TaskMenu now displays full task description, detailed parameter info
- Updated SharpSploit code
- Tasks now catch Exceptions, return better error messages

### Fixed
- Fixed RegistryWrite Task
- Fixed Create user error message
- Fixed ssl certificate password error, no longer need to use CovenantDev

## [v0.1.3] - 2019-03-18
### Added
- Added Credential Manager and mimikatz/rubeus parser
- Added PrivExchange, PersistCOMHijack tasks

### Changed
- Split wmi, dcom, and bypassuac tasks to wmicommand, wmigrunt, dcomcommand, dcomgrunt, bypassuaccommand, bypassuacgrunt tasks
- Updated SharpSploit to latest commit
- Updated Rubeus to latest commit
- Changed Grunts to use CookieContainer WebClient for Cookie authentication

### Fixed
- Re-added missing appsettings.json, moved to Data folder
- Check for initialized submodules
- Fixed download task (missing folder)
- Fixed xls vs xsl typo

## [v0.1.2] - 2019-02-14
### Added
- Added Rubeus as a git submodule
- Added Rubeus task
- Added AssemblyReflect task
- Added 'ReferenceSourceLibrary' and 'EmbeddedResources' properties to GruntTask

### Changed
- Changed Assembly task to execute EntryPoint
- Changed SharpSploit source to a git submodule
- Changed Compiler source optimization
- Updated Microsoft.AspNetCore.App package version

### Fixed
- Fixed Assembly task

## [v0.1.1] - 2019-02-09
### Added
- Added CHANGELOG.md

### Changed
- Updated SharpSploit Mimikatz.cs source code

### Fixed
- Temporary fix for source code optimization removing "System" imports, causing issues with PortScan task

## [v0.1] - 2019-02-07
- Initial release

[v0.1.1]: https://github.com/cobbr/Covenant/compare/v0.1...v0.1.1
[v0.1.2]: https://github.com/cobbr/Covenant/compare/v0.1.1...v0.1.2
[v0.1.3]: https://github.com/cobbr/Covenant/compare/v0.1.2...v0.1.3
[v0.2]: https://github.com/cobbr/Covenant/compare/v0.1.3...v0.2
[v0.3]: https://github.com/cobbr/Covenant/compare/v0.2...v0.3
[v0.3.1]: https://github.com/cobbr/Covenant/compare/v0.3...v0.3.1
[v0.3.2]: https://github.com/cobbr/Covenant/compare/v0.3.1...v0.3.2<|MERGE_RESOLUTION|>--- conflicted
+++ resolved
@@ -13,13 +13,10 @@
 - Added support to supply CLI options via environment variables
 - Added Delete (rm/del) task
 - Added PowerShellRemotingCommand/PowerShellRemotingGrunt tasks
-<<<<<<< HEAD
+- Added Kill task
 - Added BridgeListeners
 - Added BridgeProfiles
 - Added GruntBridge implant
-=======
-- Added Kill task
->>>>>>> 26c1a0f8
 
 ### Changed
 - Changed command-line parsing, Task parsing, added DefaultValue for optional parameters
