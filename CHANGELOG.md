--- conflicted
+++ resolved
@@ -4,15 +4,11 @@
 The format is based on [Keep a Changelog](https://keepachangelog.com/en/1.0.0/),
 and this project adheres to [Semantic Versioning](https://semver.org/spec/v2.0.0.html).
 
-<<<<<<< HEAD
 ## [v0.1.4] - 2019-03-15
 ### Added
 - Peer-to-peer communications over named pipes
 
-## [v0.1.3] - 2019-03-03
-=======
 ## [v0.1.3] - 2019-03-14
->>>>>>> 5f28606a
 ### Added
 - Added Credential Manager and mimikatz/rubeus parser
 
