# Changelog
All notable changes to this project will be documented in this file.

The format is based on [Keep a Changelog](https://keepachangelog.com/en/1.0.0/),
and this project adheres to [Semantic Versioning](https://semver.org/spec/v2.0.0.html).

## Unreleased
### Added
- Added ShellRunAs and ShellCmdRunAs tasks
- Added GetCurrentDirectory task
- Added DCSync task
- Added ReadTextFile (cat) task
- Added support to supply CLI options via environment variables
- Added Delete (rm/del) task
- Added PowerShellRemotingCommand/PowerShellRemotingGrunt tasks
- Added Kill task
<<<<<<< HEAD
- Added BridgeListeners
- Added BridgeProfiles
- Added GruntBridge implant
=======
- Added /api/grunts/{id}/interact API endpoint
>>>>>>> c7eb9284

### Changed
- Changed command-line parsing, Task parsing, added DefaultValue for optional parameters
- Changed DCOM, WMI, BypassUAC task handling
- Updated SharpSploit to latest version
- Changed PowerShellImport Task tab to use file control
- Changed PowerShellImport to strip PowerShell ISE magic header value
- Updated SharpSploit to latest version, updated powerkatz dlls
- Improved PortScan to accept port ranges
- Updated SharpSploit to latest version

### Fixed
- Fixed ConnectAttemptCount incrementing on valid response w/o a task
- Fixed null tasking display
- Fixed BindPort changes to ConnectPort on listener restart
- Fixed command-line parsing issues
- Fixed PersistAutorun option ordering
- Fixed ImpersonateProcess using wrong task code
- Fixed InstallUtilLauncher dll was base64 encoded when hosted
- Fixed SharpUp error when no CLI args provided
- Fixed Connect/Disconnect/Set/SharpShell error when using Task tab
- Fixed missing DefaultValues for Assembly and GhostPack tasks
- Fixed bug preventing files with the same name being hosted on different Listeners
- Fixed WMIGrunt adding executable name twice to command
- Fixed CapturedCredential parsing with ':' character
- Fixed change Grunt name, SetOption commands
- Fixed changing Grunt status to Exited
- Fixed SignalR GetInteract occasionally could not determine requesting username
- Fixed InstallUtil dll download output format

## [v0.3.2] - 2019-09-11
### Added
- Added PersistAutorun task, PersistStartup task, and PersistWMI task
- Added Screenshot task, added ScreenshotEvent
- Added displaying image for ScreenShot events/tasks in Grunt interact view, GruntTasking interact view, and Data view
- Added BypassAmsi task

### Changed
- Updated SharpSploit referencesourcelibrary
- Updated Rubeus referencesourcelibrary

### Fixed
- Fixed hosting files issue
- Fixed profile edit/create javascript issue

## [v0.3.1] - 2019-08-26
### Added
- Added codemirror code editing
- Added ability to hide a Grunt
- Added lost grunt calculations
- Added toast notifications on events
- Added multiple connectaddresses to HttpListener

### Changed
- Lost grunts faded in table
- Modularized Listeners to make adding new listener types easier

### Fixed
- Fixed Download task to work with remote downloads over shares
- ReferenceSourceLibraries converted back to git submodules
- Fix https URL calculation for Listener Create
- Fix SSLCertificate upload error

## [v0.3] - 2019-08-02
### Added
- Added web interface

### Changed
- Updated powerkatz dlls
- Reduced resource utilization

## [v0.2] - 2019-05-01
### Added
- Added p2p communications over SMB named pipes
- Added TaskingUser and TaskingCommand to GruntTaskings
- Added Elite display events on user tasking (prior to completed)
- Added better Elite error messages
- Added forked version of ReadLine, with better tab-complete
- Added change user password
- Added shellcmd task
- Added sharpdpapi task
- Added sharpup task
- Added sharpdump task
- Added sharpwmi task
- Added safetykatz task
- Added Seatbelt task
- Added remote registry tasks
- Added KillDate to launchers and grunts

### Changed
- Moved Eventing from Listeners/Elite to Covenant Controllers
- AdminPassword no longer encrypts certificate file, can be changed
- TaskMenu now displays full task description, detailed parameter info
- Updated SharpSploit code
- Tasks now catch Exceptions, return better error messages

### Fixed
- Fixed RegistryWrite Task
- Fixed Create user error message
- Fixed ssl certificate password error, no longer need to use CovenantDev

## [v0.1.3] - 2019-03-18
### Added
- Added Credential Manager and mimikatz/rubeus parser
- Added PrivExchange, PersistCOMHijack tasks

### Changed
- Split wmi, dcom, and bypassuac tasks to wmicommand, wmigrunt, dcomcommand, dcomgrunt, bypassuaccommand, bypassuacgrunt tasks
- Updated SharpSploit to latest commit
- Updated Rubeus to latest commit
- Changed Grunts to use CookieContainer WebClient for Cookie authentication

### Fixed
- Re-added missing appsettings.json, moved to Data folder
- Check for initialized submodules
- Fixed download task (missing folder)
- Fixed xls vs xsl typo

## [v0.1.2] - 2019-02-14
### Added
- Added Rubeus as a git submodule
- Added Rubeus task
- Added AssemblyReflect task
- Added 'ReferenceSourceLibrary' and 'EmbeddedResources' properties to GruntTask

### Changed
- Changed Assembly task to execute EntryPoint
- Changed SharpSploit source to a git submodule
- Changed Compiler source optimization
- Updated Microsoft.AspNetCore.App package version

### Fixed
- Fixed Assembly task

## [v0.1.1] - 2019-02-09
### Added
- Added CHANGELOG.md

### Changed
- Updated SharpSploit Mimikatz.cs source code

### Fixed
- Temporary fix for source code optimization removing "System" imports, causing issues with PortScan task

## [v0.1] - 2019-02-07
- Initial release

[v0.1.1]: https://github.com/cobbr/Covenant/compare/v0.1...v0.1.1
[v0.1.2]: https://github.com/cobbr/Covenant/compare/v0.1.1...v0.1.2
[v0.1.3]: https://github.com/cobbr/Covenant/compare/v0.1.2...v0.1.3
[v0.2]: https://github.com/cobbr/Covenant/compare/v0.1.3...v0.2
[v0.3]: https://github.com/cobbr/Covenant/compare/v0.2...v0.3
[v0.3.1]: https://github.com/cobbr/Covenant/compare/v0.3...v0.3.1
[v0.3.2]: https://github.com/cobbr/Covenant/compare/v0.3.1...v0.3.2<|MERGE_RESOLUTION|>--- conflicted
+++ resolved
@@ -14,13 +14,10 @@
 - Added Delete (rm/del) task
 - Added PowerShellRemotingCommand/PowerShellRemotingGrunt tasks
 - Added Kill task
-<<<<<<< HEAD
+- Added /api/grunts/{id}/interact API endpoint
 - Added BridgeListeners
 - Added BridgeProfiles
 - Added GruntBridge implant
-=======
-- Added /api/grunts/{id}/interact API endpoint
->>>>>>> c7eb9284
 
 ### Changed
 - Changed command-line parsing, Task parsing, added DefaultValue for optional parameters
