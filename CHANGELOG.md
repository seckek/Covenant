# Changelog
All notable changes to this project will be documented in this file.

The format is based on [Keep a Changelog](https://keepachangelog.com/en/1.0.0/),
and this project adheres to [Semantic Versioning](https://semver.org/spec/v2.0.0.html).

## Unreleased
### Added
- Added ShellRunAs and ShellCmdRunAs tasks
- Added GetCurrentDirectory task
- Added DCSync task
- Added ReadTextFile (cat) task
<<<<<<< HEAD
- Added BridgeListeners
- Added BridgeProfiles
- Added GruntBridge implant
=======
- Added support to supply CLI options via environment variables
- Added Delete (rm/del) task
- Added PowerShellRemotingCommand/PowerShellRemotingGrunt tasks
>>>>>>> be903255

### Changed
- Changed command-line parsing, Task parsing, added DefaultValue for optional parameters
- Changed DCOM, WMI, BypassUAC task handling
- Updated SharpSploit to latest version
- Changed PowerShellImport Task tab to use file control
- Changed PowerShellImport to strip PowerShell ISE magic header value
- Improved PortScan to accept port ranges
- Updated SharpSploit to latest version

### Fixed
- Fixed ConnectAttemptCount incrementing on valid response w/o a task
- Fixed null tasking display
- Fixed BindPort changes to ConnectPort on listener restart
- Fixed command-line parsing issues
- Fixed PersistAutorun option ordering
- Fixed ImpersonateProcess using wrong task code
- Fixed InstallUtilLauncher dll was base64 encoded when hosted
- Fixed SharpUp error when no CLI args provided
- Fixed Connect/Disconnect/Set/SharpShell error when using Task tab
- Fixed missing DefaultValues for Assembly and GhostPack tasks
- Fixed bug preventing files with the same name being hosted on different Listeners
- Fixed WMIGrunt adding executable name twice to command
- Fixed CapturedCredential parsing with ':' character

## [v0.3.2] - 2019-09-11
### Added
- Added PersistAutorun task, PersistStartup task, and PersistWMI task
- Added Screenshot task, added ScreenshotEvent
- Added displaying image for ScreenShot events/tasks in Grunt interact view, GruntTasking interact view, and Data view
- Added BypassAmsi task

### Changed
- Updated SharpSploit referencesourcelibrary
- Updated Rubeus referencesourcelibrary

### Fixed
- Fixed hosting files issue
- Fixed profile edit/create javascript issue

## [v0.3.1] - 2019-08-26
### Added
- Added codemirror code editing
- Added ability to hide a Grunt
- Added lost grunt calculations
- Added toast notifications on events
- Added multiple connectaddresses to HttpListener

### Changed
- Lost grunts faded in table
- Modularized Listeners to make adding new listener types easier

### Fixed
- Fixed Download task to work with remote downloads over shares
- ReferenceSourceLibraries converted back to git submodules
- Fix https URL calculation for Listener Create
- Fix SSLCertificate upload error

## [v0.3] - 2019-08-02
### Added
- Added web interface

### Changed
- Updated powerkatz dlls
- Reduced resource utilization

## [v0.2] - 2019-05-01
### Added
- Added p2p communications over SMB named pipes
- Added TaskingUser and TaskingCommand to GruntTaskings
- Added Elite display events on user tasking (prior to completed)
- Added better Elite error messages
- Added forked version of ReadLine, with better tab-complete
- Added change user password
- Added shellcmd task
- Added sharpdpapi task
- Added sharpup task
- Added sharpdump task
- Added sharpwmi task
- Added safetykatz task
- Added Seatbelt task
- Added remote registry tasks
- Added KillDate to launchers and grunts

### Changed
- Moved Eventing from Listeners/Elite to Covenant Controllers
- AdminPassword no longer encrypts certificate file, can be changed
- TaskMenu now displays full task description, detailed parameter info
- Updated SharpSploit code
- Tasks now catch Exceptions, return better error messages

### Fixed
- Fixed RegistryWrite Task
- Fixed Create user error message
- Fixed ssl certificate password error, no longer need to use CovenantDev

## [v0.1.3] - 2019-03-18
### Added
- Added Credential Manager and mimikatz/rubeus parser
- Added PrivExchange, PersistCOMHijack tasks

### Changed
- Split wmi, dcom, and bypassuac tasks to wmicommand, wmigrunt, dcomcommand, dcomgrunt, bypassuaccommand, bypassuacgrunt tasks
- Updated SharpSploit to latest commit
- Updated Rubeus to latest commit
- Changed Grunts to use CookieContainer WebClient for Cookie authentication

### Fixed
- Re-added missing appsettings.json, moved to Data folder
- Check for initialized submodules
- Fixed download task (missing folder)
- Fixed xls vs xsl typo

## [v0.1.2] - 2019-02-14
### Added
- Added Rubeus as a git submodule
- Added Rubeus task
- Added AssemblyReflect task
- Added 'ReferenceSourceLibrary' and 'EmbeddedResources' properties to GruntTask

### Changed
- Changed Assembly task to execute EntryPoint
- Changed SharpSploit source to a git submodule
- Changed Compiler source optimization
- Updated Microsoft.AspNetCore.App package version

### Fixed
- Fixed Assembly task

## [v0.1.1] - 2019-02-09
### Added
- Added CHANGELOG.md

### Changed
- Updated SharpSploit Mimikatz.cs source code

### Fixed
- Temporary fix for source code optimization removing "System" imports, causing issues with PortScan task

## [v0.1] - 2019-02-07
- Initial release

[v0.1.1]: https://github.com/cobbr/Covenant/compare/v0.1...v0.1.1
[v0.1.2]: https://github.com/cobbr/Covenant/compare/v0.1.1...v0.1.2
[v0.1.3]: https://github.com/cobbr/Covenant/compare/v0.1.2...v0.1.3
[v0.2]: https://github.com/cobbr/Covenant/compare/v0.1.3...v0.2
[v0.3]: https://github.com/cobbr/Covenant/compare/v0.2...v0.3
[v0.3.1]: https://github.com/cobbr/Covenant/compare/v0.3...v0.3.1
[v0.3.2]: https://github.com/cobbr/Covenant/compare/v0.3.1...v0.3.2<|MERGE_RESOLUTION|>--- conflicted
+++ resolved
@@ -10,15 +10,12 @@
 - Added GetCurrentDirectory task
 - Added DCSync task
 - Added ReadTextFile (cat) task
-<<<<<<< HEAD
+- Added support to supply CLI options via environment variables
+- Added Delete (rm/del) task
+- Added PowerShellRemotingCommand/PowerShellRemotingGrunt tasks
 - Added BridgeListeners
 - Added BridgeProfiles
 - Added GruntBridge implant
-=======
-- Added support to supply CLI options via environment variables
-- Added Delete (rm/del) task
-- Added PowerShellRemotingCommand/PowerShellRemotingGrunt tasks
->>>>>>> be903255
 
 ### Changed
 - Changed command-line parsing, Task parsing, added DefaultValue for optional parameters
