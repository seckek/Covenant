--- conflicted
+++ resolved
@@ -4,14 +4,6 @@
 The format is based on [Keep a Changelog](https://keepachangelog.com/en/1.0.0/),
 and this project adheres to [Semantic Versioning](https://semver.org/spec/v2.0.0.html).
 
-<<<<<<< HEAD
-## Unreleased
-### Fixed
-- Fixed docker check for git submodules
-- Fixed GetSystem missing reference source library
-
-## [v0.1.3] - 2019-03-18
-=======
 ## [v0.2] - 2019-05-01
 ### Added
 - Added p2p communications over SMB named pipes
@@ -42,8 +34,7 @@
 - Fixed Create user error message
 - Fixed ssl certificate password error, no longer need to use CovenantDev
 
-## [v0.1.3] - 2019-03-14
->>>>>>> c11bcc99
+## [v0.1.3] - 2019-03-18
 ### Added
 - Added Credential Manager and mimikatz/rubeus parser
 - Added PrivExchange, PersistCOMHijack tasks
