--- conflicted
+++ resolved
@@ -19,15 +19,12 @@
 - Fix profile bug when HttpGetResponse differs from HttpPostResponse
 - Fix TaskKill display bug
 - Fix token impersonation issues
-<<<<<<< HEAD
+- Fix streaming output to capture output after Delay time elapsed
+- Fix streaming output does not capture exceptions issue
+- Fix Keylogger task Delegate gets garbage collected
 - Fix ImplantTemplate becomes null on GruntTable
 - Fix P2P routing when disconnecting/reconnecting to same Grunt repeatedly
 - Fixed and improved P2P stability for GruntSMB
-=======
-- Fix streaming output to capture output after Delay time elapsed
-- Fix streaming output does not capture exceptions issue
-- Fix Keylogger task Delegate gets garbage collected
->>>>>>> 7555b19f
 
 ## [v0.6] - 2020-08-04
 ### Added
