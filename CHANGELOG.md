# Changelog
All notable changes to this project will be documented in this file.

The format is based on [Keep a Changelog](https://keepachangelog.com/en/1.0.0/),
and this project adheres to [Semantic Versioning](https://semver.org/spec/v2.0.0.html).

## Unreleased
### Added
- Added GetNetShare task
- Added Keylogger task

### Changed
- Improved ComputerName parsing and output for Domain tasks
<<<<<<< HEAD

### Fixed
- Fixed missing http profiles on Ubuntu w/ workaround due to corefx issue
=======
- Made changes necessary for C3 integration, allowing outbound SMB grunts

### Fixed
- Fixed missing http profiles on Ubuntu w/ workaround due to corefx issue
- Fix GET /api/gruntcommand/{id} endpoint missing output
- Fix #122 multiple connection addresses issue
- Fix #137 grunt last checked-in field sorting issue on table
>>>>>>> 59972fe0

## [v0.4] - 2019-10-30
### Added
- Added ShellRunAs and ShellCmdRunAs tasks
- Added GetCurrentDirectory task
- Added DCSync task
- Added ReadTextFile (cat) task
- Added support to supply CLI options via environment variables
- Added Delete (rm/del) task
- Added PowerShellRemotingCommand/PowerShellRemotingGrunt tasks
- Added Kill task
- Added /api/grunts/{id}/interact API endpoint
- Added BridgeListeners
- Added BridgeProfiles
- Added GruntBridge implant

### Changed
- Changed command-line parsing, Task parsing, added DefaultValue for optional parameters
- Changed DCOM, WMI, BypassUAC task handling
- Updated SharpSploit to latest version
- Changed PowerShellImport Task tab to use file control
- Changed PowerShellImport to strip PowerShell ISE magic header value
- Updated SharpSploit to latest version, updated powerkatz dlls
- Improved PortScan to accept port ranges
- Updated SharpSploit to latest version

### Fixed
- Fixed ConnectAttemptCount incrementing on valid response w/o a task
- Fixed null tasking display
- Fixed BindPort changes to ConnectPort on listener restart
- Fixed command-line parsing issues
- Fixed PersistAutorun option ordering
- Fixed ImpersonateProcess using wrong task code
- Fixed InstallUtilLauncher dll was base64 encoded when hosted
- Fixed SharpUp error when no CLI args provided
- Fixed Connect/Disconnect/Set/SharpShell error when using Task tab
- Fixed missing DefaultValues for Assembly and GhostPack tasks
- Fixed bug preventing files with the same name being hosted on different Listeners
- Fixed WMIGrunt adding executable name twice to command
- Fixed CapturedCredential parsing with ':' character
- Fixed change Grunt name, SetOption commands
- Fixed changing Grunt status to Exited
- Fixed SignalR GetInteract occasionally could not determine requesting username
- Fixed InstallUtil dll download output format

## [v0.3.2] - 2019-09-11
### Added
- Added PersistAutorun task, PersistStartup task, and PersistWMI task
- Added Screenshot task, added ScreenshotEvent
- Added displaying image for ScreenShot events/tasks in Grunt interact view, GruntTasking interact view, and Data view
- Added BypassAmsi task

### Changed
- Updated SharpSploit referencesourcelibrary
- Updated Rubeus referencesourcelibrary

### Fixed
- Fixed hosting files issue
- Fixed profile edit/create javascript issue

## [v0.3.1] - 2019-08-26
### Added
- Added codemirror code editing
- Added ability to hide a Grunt
- Added lost grunt calculations
- Added toast notifications on events
- Added multiple connectaddresses to HttpListener

### Changed
- Lost grunts faded in table
- Modularized Listeners to make adding new listener types easier

### Fixed
- Fixed Download task to work with remote downloads over shares
- ReferenceSourceLibraries converted back to git submodules
- Fix https URL calculation for Listener Create
- Fix SSLCertificate upload error

## [v0.3] - 2019-08-02
### Added
- Added web interface

### Changed
- Updated powerkatz dlls
- Reduced resource utilization

## [v0.2] - 2019-05-01
### Added
- Added p2p communications over SMB named pipes
- Added TaskingUser and TaskingCommand to GruntTaskings
- Added Elite display events on user tasking (prior to completed)
- Added better Elite error messages
- Added forked version of ReadLine, with better tab-complete
- Added change user password
- Added shellcmd task
- Added sharpdpapi task
- Added sharpup task
- Added sharpdump task
- Added sharpwmi task
- Added safetykatz task
- Added Seatbelt task
- Added remote registry tasks
- Added KillDate to launchers and grunts

### Changed
- Moved Eventing from Listeners/Elite to Covenant Controllers
- AdminPassword no longer encrypts certificate file, can be changed
- TaskMenu now displays full task description, detailed parameter info
- Updated SharpSploit code
- Tasks now catch Exceptions, return better error messages

### Fixed
- Fixed RegistryWrite Task
- Fixed Create user error message
- Fixed ssl certificate password error, no longer need to use CovenantDev

## [v0.1.3] - 2019-03-18
### Added
- Added Credential Manager and mimikatz/rubeus parser
- Added PrivExchange, PersistCOMHijack tasks

### Changed
- Split wmi, dcom, and bypassuac tasks to wmicommand, wmigrunt, dcomcommand, dcomgrunt, bypassuaccommand, bypassuacgrunt tasks
- Updated SharpSploit to latest commit
- Updated Rubeus to latest commit
- Changed Grunts to use CookieContainer WebClient for Cookie authentication

### Fixed
- Re-added missing appsettings.json, moved to Data folder
- Check for initialized submodules
- Fixed download task (missing folder)
- Fixed xls vs xsl typo

## [v0.1.2] - 2019-02-14
### Added
- Added Rubeus as a git submodule
- Added Rubeus task
- Added AssemblyReflect task
- Added 'ReferenceSourceLibrary' and 'EmbeddedResources' properties to GruntTask

### Changed
- Changed Assembly task to execute EntryPoint
- Changed SharpSploit source to a git submodule
- Changed Compiler source optimization
- Updated Microsoft.AspNetCore.App package version

### Fixed
- Fixed Assembly task

## [v0.1.1] - 2019-02-09
### Added
- Added CHANGELOG.md

### Changed
- Updated SharpSploit Mimikatz.cs source code

### Fixed
- Temporary fix for source code optimization removing "System" imports, causing issues with PortScan task

## [v0.1] - 2019-02-07
- Initial release

[v0.1.1]: https://github.com/cobbr/Covenant/compare/v0.1...v0.1.1
[v0.1.2]: https://github.com/cobbr/Covenant/compare/v0.1.1...v0.1.2
[v0.1.3]: https://github.com/cobbr/Covenant/compare/v0.1.2...v0.1.3
[v0.2]: https://github.com/cobbr/Covenant/compare/v0.1.3...v0.2
[v0.3]: https://github.com/cobbr/Covenant/compare/v0.2...v0.3
[v0.3.1]: https://github.com/cobbr/Covenant/compare/v0.3...v0.3.1
[v0.3.2]: https://github.com/cobbr/Covenant/compare/v0.3.1...v0.3.2
[v0.4]: https://github.com/cobbr/Covenant/compare/v0.3.2...v0.4<|MERGE_RESOLUTION|>--- conflicted
+++ resolved
@@ -8,22 +8,27 @@
 ### Added
 - Added GetNetShare task
 - Added Keylogger task
+- Added Brute .NET Core implant
+- Added .NET Core tasks: shell, shellcmd, ls, cd, ps, assembly
+- Added GruntTask import/export ability
 
 ### Changed
 - Improved ComputerName parsing and output for Domain tasks
-<<<<<<< HEAD
+- Upgraded to .NET Core 3.1
+- Changed UI to use Blazor
+- Changed profiles to use .NET Core 3.1
+- Downloaded launchers filename set to implanttemplate name
+- Update Dockerfile for .NET Core 3.1
+- Moved GruntTasks to yaml files
+- Changed delay/jitter/killdate commands to not use 'Set'
 
 ### Fixed
 - Fixed missing http profiles on Ubuntu w/ workaround due to corefx issue
-=======
 - Made changes necessary for C3 integration, allowing outbound SMB grunts
-
-### Fixed
 - Fixed missing http profiles on Ubuntu w/ workaround due to corefx issue
 - Fix GET /api/gruntcommand/{id} endpoint missing output
 - Fix #122 multiple connection addresses issue
 - Fix #137 grunt last checked-in field sorting issue on table
->>>>>>> 59972fe0
 
 ## [v0.4] - 2019-10-30
 ### Added
