<Project Sdk="Microsoft.NET.Sdk.Web">

  <PropertyGroup>
    <TargetFramework>netcoreapp2.2</TargetFramework>
    <DockerComposeProjectPath>..\docker-compose.dcproj</DockerComposeProjectPath>
  </PropertyGroup>

  <PropertyGroup Condition="'$(Configuration)|$(Platform)'=='Release|AnyCPU'">
    <LangVersion>7.1</LangVersion>
  </PropertyGroup>

  <PropertyGroup Condition="'$(Configuration)|$(Platform)'=='Debug|AnyCPU'">
    <LangVersion>7.1</LangVersion>
  </PropertyGroup>

  <ItemGroup>
    <Compile Remove="Data\Grunt\**" />
    <Compile Remove="Data\Tasks\*" />
    <Compile Remove="Data\ReferenceSourceLibraries\SharpSploit\SharpSploit\LateralMovement\*" />
    <Compile Remove="Data\ReferenceSourceLibraries\SharpSploit\SharpSploit\Credentials\*" />
    <Compile Remove="Data\ReferenceSourceLibraries\SharpSploit\SharpSploit\Enumeration\*" />
    <Compile Remove="Data\ReferenceSourceLibraries\SharpSploit\SharpSploit\Execution\*" />
    <Compile Remove="Data\ReferenceSourceLibraries\SharpSploit\SharpSploit\Generic\*" />
    <Compile Remove="Data\ReferenceSourceLibraries\SharpSploit\SharpSploit\Misc\*" />
    <Compile Remove="Data\ReferenceSourceLibraries\SharpSploit\SharpSploit.Tests\SharpSploit.Tests\LateralMovement\*" />
    <Compile Remove="Data\ReferenceSourceLibraries\SharpSploit\SharpSploit.Tests\SharpSploit.Tests\Credentials\*" />
    <Compile Remove="Data\ReferenceSourceLibraries\SharpSploit\SharpSploit.Tests\SharpSploit.Tests\Enumeration\*" />
    <Compile Remove="Data\ReferenceSourceLibraries\SharpSploit\SharpSploit.Tests\SharpSploit.Tests\Execution\*" />
    <Compile Remove="Data\ReferenceSourceLibraries\SharpSploit\SharpSploit.Tests\SharpSploit.Tests\Properties\*" />
    <Compile Remove="Data\ReferenceSourceLibraries\Rubeus\Rubeus\lib\*" />
    <Compile Remove="Data\ReferenceSourceLibraries\Rubeus\Rubeus\lib\krb_structures\*" />
    <Compile Remove="Data\ReferenceSourceLibraries\Rubeus\Rubeus\Asn1\*" />
    <Compile Remove="Data\ReferenceSourceLibraries\Rubeus\Rubeus\Commands\*" />
    <Compile Remove="Data\ReferenceSourceLibraries\Rubeus\Rubeus\Domain\*" />
    <Compile Remove="Data\ReferenceSourceLibraries\Rubeus\Rubeus\Properties\*" />
    <Compile Remove="Data\ReferenceSourceLibraries\Rubeus\Rubeus\*" />
    <Compile Remove="Data\ReferenceSourceLibraries\SharpDPAPI\SharpDPAPI\Commands\*" />
    <Compile Remove="Data\ReferenceSourceLibraries\SharpDPAPI\SharpDPAPI\Domain\*" />
    <Compile Remove="Data\ReferenceSourceLibraries\SharpDPAPI\SharpDPAPI\lib\*" />
    <Compile Remove="Data\ReferenceSourceLibraries\SharpDPAPI\SharpDPAPI\Properties\*" />
    <Compile Remove="Data\ReferenceSourceLibraries\SharpDPAPI\SharpDPAPI\*" />
    <Compile Remove="Data\ReferenceSourceLibraries\SharpUp\SharpUp\Properties\*" />
    <Compile Remove="Data\ReferenceSourceLibraries\SharpUp\SharpUp\*" />
    <Compile Remove="Data\ReferenceSourceLibraries\SafetyKatz\SafetyKatz\Properties\*" />
    <Compile Remove="Data\ReferenceSourceLibraries\SafetyKatz\SafetyKatz\*" />
    <Compile Remove="Data\ReferenceSourceLibraries\Seatbelt\Seatbelt\Properties\*" />
    <Compile Remove="Data\ReferenceSourceLibraries\Seatbelt\Seatbelt\*" />
    <Compile Remove="Data\ReferenceSourceLibraries\SharpDump\SharpDump\Properties\*" />
    <Compile Remove="Data\ReferenceSourceLibraries\SharpDump\SharpDump\*" />
    <Compile Remove="Data\ReferenceSourceLibraries\SharpWMI\SharpWMI\Properties\*" />
    <Compile Remove="Data\ReferenceSourceLibraries\SharpWMI\SharpWMI\*" />
  </ItemGroup>

  <ItemGroup>
    <None Include="Data\Grunt\*" />
    <None Include="wwwroot\css\bootstrap-datetimepicker.css" />
    <None Include="wwwroot\css\bootstrap-datetimepicker.min.css" />
    <None Include="wwwroot\js\bootstrap-datetimepicker.min.js" />
    <None Include="wwwroot\js\bootstrap-datetimepicker.js" />
  </ItemGroup>

  <ItemGroup>
    <Folder Include="wwwroot\" />
    <Folder Include="Data\Tasks\" />
    <Folder Include="Models\Indicators\" />
    <Folder Include="Views\" />
    <Folder Include="Views\Grunt\" />
    <Folder Include="Views\Shared\" />
    <Folder Include="Views\Indicator\" />
    <Folder Include="Views\Launcher\" />
    <Folder Include="Views\Listener\" />
    <Folder Include="Views\Credential\" />
    <Folder Include="Views\CovenantUser\" />
    <Folder Include="Hubs\" />
    <Folder Include="Controllers\ApiControllers\" />
    <Folder Include="Controllers\ListenerControllers\" />
    <Folder Include="Controllers\ViewControllers\" />
    <Folder Include="Views\Home\" />
    <Folder Include="wwwroot\images\" />
    <Folder Include="Views\GruntTask\" />
    <Folder Include="Views\GruntTasking\" />
    <Folder Include="Views\Data\" />
    <Folder Include="Views\ReferenceSourceLibrary\" />
    <Folder Include="Views\ReferenceAssembly\" />
    <Folder Include="Views\EmbeddedResource\" />
    <Folder Include="Views\HostedFile\" />
    <Folder Include="Views\Profile\" />
    <Folder Include="Views\Graph\" />
    <Folder Include="Views\Template\" />
<<<<<<< HEAD
=======
    <Folder Include="Data\Tasks\CSharp\" />
    <Folder Include="Data\Tasks\CSharp\Compiled\" />
    <Folder Include="wwwroot\webfonts\" />
>>>>>>> 02084835
  </ItemGroup>

  <ItemGroup>
    <PackageReference Include="McMaster.Extensions.CommandLineUtils" Version="2.1.1" />
    <PackageReference Include="Microsoft.AspNetCore.App">
      <PrivateAssets Condition="'%(PackageReference.Version)' == ''">all</PrivateAssets>
      <Publish Condition="'%(PackageReference.Version)' == ''">true</Publish>
    </PackageReference>
    <PackageReference Include="NLog.Web.AspNetCore" Version="4.5.2" />
    <PackageReference Include="Swashbuckle.AspNetCore" Version="1.1.0" />
    <PackageReference Include="Newtonsoft.Json" Version="12.0.1" />
    <PackageReference Include="Microsoft.Rest.ClientRuntime" Version="2.3.10" />
    <PackageReference Include="Microsoft.EntityFrameworkCore.Sqlite" Version="2.2.3" />
    <PackageReference Include="YamlDotNet" Version="5.1.0" />
    <PackageReference Include="Microsoft.EntityFrameworkCore" Version="2.2.4" />
  </ItemGroup>

  <ItemGroup>
    <DotNetCliToolReference Include="Microsoft.VisualStudio.Web.CodeGeneration.Tools" Version="2.1.0-preview1-final" />
  </ItemGroup>

  <ItemGroup>
    <Content Remove="API\openapi2.json" />
    <Content Remove="API\openapi3.json" />
<<<<<<< HEAD
=======
    <Content Remove="wwwroot\AUTHORS" />
    <Content Remove="wwwroot\CHANGELOG.md" />
    <Content Remove="wwwroot\dist\codemirror\package.json" />
    <Content Remove="wwwroot\dist\codemirror\CHANGELOG.md" />
>>>>>>> 02084835
  </ItemGroup>
  <ItemGroup>
    <Content Update="nlog.config">
      <CopyToOutputDirectory>PreserveNewest</CopyToOutputDirectory>
    </Content>
  </ItemGroup>
  <ItemGroup>
    <Reference Include="Confuser.Core">
      <HintPath>refs\Confuser.Core.dll</HintPath>
    </Reference>
    <Reference Include="Confuser.DynCipher">
      <HintPath>refs\Confuser.DynCipher.dll</HintPath>
    </Reference>
    <Reference Include="Confuser.MSBuild.Tasks">
      <HintPath>refs\Confuser.MSBuild.Tasks.dll</HintPath>
    </Reference>
    <Reference Include="Confuser.Protections">
      <HintPath>refs\Confuser.Protections.dll</HintPath>
    </Reference>
    <Reference Include="Confuser.Renamer">
      <HintPath>refs\Confuser.Renamer.dll</HintPath>
    </Reference>
    <Reference Include="Confuser.Runtime">
      <HintPath>refs\Confuser.Runtime.dll</HintPath>
    </Reference>
    <Reference Include="dnlib">
      <HintPath>refs\dnlib.dll</HintPath>
    </Reference>
  </ItemGroup>
  <ItemGroup>
    <None Remove="Data\covenant.db-journal" />
    <None Remove="Data\covenant.db" />
  </ItemGroup>
</Project><|MERGE_RESOLUTION|>--- conflicted
+++ resolved
@@ -87,12 +87,9 @@
     <Folder Include="Views\Profile\" />
     <Folder Include="Views\Graph\" />
     <Folder Include="Views\Template\" />
-<<<<<<< HEAD
-=======
     <Folder Include="Data\Tasks\CSharp\" />
     <Folder Include="Data\Tasks\CSharp\Compiled\" />
     <Folder Include="wwwroot\webfonts\" />
->>>>>>> 02084835
   </ItemGroup>
 
   <ItemGroup>
@@ -114,17 +111,6 @@
     <DotNetCliToolReference Include="Microsoft.VisualStudio.Web.CodeGeneration.Tools" Version="2.1.0-preview1-final" />
   </ItemGroup>
 
-  <ItemGroup>
-    <Content Remove="API\openapi2.json" />
-    <Content Remove="API\openapi3.json" />
-<<<<<<< HEAD
-=======
-    <Content Remove="wwwroot\AUTHORS" />
-    <Content Remove="wwwroot\CHANGELOG.md" />
-    <Content Remove="wwwroot\dist\codemirror\package.json" />
-    <Content Remove="wwwroot\dist\codemirror\CHANGELOG.md" />
->>>>>>> 02084835
-  </ItemGroup>
   <ItemGroup>
     <Content Update="nlog.config">
       <CopyToOutputDirectory>PreserveNewest</CopyToOutputDirectory>
