﻿<Project Sdk="Microsoft.NET.Sdk.Web">

  <PropertyGroup>
    <TargetFramework>netcoreapp3.1</TargetFramework>
    <DockerComposeProjectPath>..\docker-compose.dcproj</DockerComposeProjectPath>
  </PropertyGroup>

  <PropertyGroup Condition="'$(Configuration)|$(Platform)'=='Release|AnyCPU'">
    <LangVersion>8.0</LangVersion>
  </PropertyGroup>

  <PropertyGroup Condition="'$(Configuration)|$(Platform)'=='Debug|AnyCPU'">
    <LangVersion>8.0</LangVersion>
  </PropertyGroup>

  <ItemGroup>
    <Compile Remove="Data\Grunt\**" />
    <Compile Remove="Data\Tasks\**" />
    <Compile Remove="Data\ReferenceSourceLibraries\**" />
    <Compile Remove="Data\Downloads\**" />
  </ItemGroup>

  <ItemGroup>
<<<<<<< HEAD
    <None Remove="Data\Grunt\**" />
    <None Remove="Data\Tasks\CSharp\**" />
    <None Remove="Data\Downloads\**" />
    <None Remove="Data\Temp\**" />
=======
    <PackageReference Include="McMaster.Extensions.CommandLineUtils" Version="2.1.1" />
    <PackageReference Include="Microsoft.AspNetCore.App">
      <PrivateAssets Condition="'%(PackageReference.Version)' == ''">all</PrivateAssets>
      <Publish Condition="'%(PackageReference.Version)' == ''">true</Publish>
    </PackageReference>
    <PackageReference Include="Microsoft.VisualStudio.Web.CodeGeneration.Design" Version="2.2.4" />
    <PackageReference Include="NLog.Web.AspNetCore" Version="4.5.2" />
    <PackageReference Include="Swashbuckle.AspNetCore" Version="1.1.0" />
    <PackageReference Include="Newtonsoft.Json" Version="12.0.1" />
    <PackageReference Include="Microsoft.Rest.ClientRuntime" Version="2.3.10" />
    <PackageReference Include="Microsoft.EntityFrameworkCore.Sqlite" Version="2.2.3" />
    <PackageReference Include="YamlDotNet" Version="5.1.0" />
    <PackageReference Include="Microsoft.EntityFrameworkCore" Version="2.2.4" />
    <PackageReference Include="Microsoft.AspNetCore.SignalR.Client" Version="1.1.0" />
>>>>>>> 58794df3
  </ItemGroup>

  <ItemGroup>
    <PackageReference Include="BlazorInputFile" Version="0.1.0-preview-00002" />
    <PackageReference Include="McMaster.Extensions.CommandLineUtils" Version="3.0.0" />
    <PackageReference Include="Microsoft.AspNetCore.Blazor" Version="3.1.0-preview2.19528.8" />
    <PackageReference Include="Microsoft.AspNetCore.Components" Version="3.1.3" />
    <PackageReference Include="Microsoft.AspNetCore.Components.Web" Version="3.1.3" />
    <PackageReference Include="Microsoft.AspNetCore.Mvc.NewtonsoftJson" Version="3.1.3" />
    <PackageReference Include="Microsoft.AspNetCore.SignalR.Protocols.NewtonsoftJson" Version="3.1.3" />
    <PackageReference Include="NLog.Web.AspNetCore" Version="4.9.2" />
    <PackageReference Include="Swashbuckle.AspNetCore.Swagger" Version="5.3.3" />
    <PackageReference Include="Swashbuckle.AspNetCore.SwaggerGen" Version="5.3.3" />
    <PackageReference Include="Swashbuckle.AspNetCore.SwaggerUI" Version="5.3.3" />
    <PackageReference Include="Newtonsoft.Json" Version="12.0.3" />
    <PackageReference Include="Microsoft.Rest.ClientRuntime" Version="2.3.21" />
    <PackageReference Include="Microsoft.EntityFrameworkCore.Sqlite" Version="3.1.4" />
    <PackageReference Include="YamlDotNet" Version="8.1.1" />
    <PackageReference Include="Microsoft.EntityFrameworkCore" Version="3.1.4" />
    <PackageReference Include="Microsoft.AspNetCore.SignalR.Client" Version="3.1.3" />
    <PackageReference Include="Microsoft.DotNet.PlatformAbstractions" Version="3.1.4" />
    <PackageReference Include="Microsoft.CodeAnalysis.CSharp" Version="3.5.0" />
    <PackageReference Include="System.IdentityModel.Tokens.Jwt" Version="6.5.0" />
    <PackageReference Include="Microsoft.AspNetCore.Identity.EntityFrameworkCore" Version="3.1.3" />
    <PackageReference Include="Microsoft.AspNetCore.Authentication.JwtBearer" Version="3.1.3" />
    <PackageReference Include="Microsoft.EntityFrameworkCore.InMemory" Version="3.1.4" />
    <PackageReference Include="System.Security.Principal.Windows" Version="4.7.0" />
    <PackageReference Include="DonutCore" Version="1.0.0" />
  </ItemGroup>

  <ItemGroup>
    <Content Remove="Components\Events\EventNotifier.cshtml" />
  </ItemGroup>
  <ItemGroup>
    <Content Update="nlog.config">
      <CopyToOutputDirectory>PreserveNewest</CopyToOutputDirectory>
    </Content>
  </ItemGroup>
  <ItemGroup>
    <Reference Include="Confuser.Core">
      <HintPath>refs\Confuser.Core.dll</HintPath>
    </Reference>
    <Reference Include="Confuser.DynCipher">
      <HintPath>refs\Confuser.DynCipher.dll</HintPath>
    </Reference>
    <Reference Include="Confuser.MSBuild.Tasks">
      <HintPath>refs\Confuser.MSBuild.Tasks.dll</HintPath>
    </Reference>
    <Reference Include="Confuser.Protections">
      <HintPath>refs\Confuser.Protections.dll</HintPath>
    </Reference>
    <Reference Include="Confuser.Renamer">
      <HintPath>refs\Confuser.Renamer.dll</HintPath>
    </Reference>
    <Reference Include="Confuser.Runtime">
      <HintPath>refs\Confuser.Runtime.dll</HintPath>
    </Reference>
    <Reference Include="dnlib">
      <HintPath>refs\dnlib.dll</HintPath>
    </Reference>
  </ItemGroup>
</Project><|MERGE_RESOLUTION|>--- conflicted
+++ resolved
@@ -21,27 +21,10 @@
   </ItemGroup>
 
   <ItemGroup>
-<<<<<<< HEAD
     <None Remove="Data\Grunt\**" />
     <None Remove="Data\Tasks\CSharp\**" />
     <None Remove="Data\Downloads\**" />
     <None Remove="Data\Temp\**" />
-=======
-    <PackageReference Include="McMaster.Extensions.CommandLineUtils" Version="2.1.1" />
-    <PackageReference Include="Microsoft.AspNetCore.App">
-      <PrivateAssets Condition="'%(PackageReference.Version)' == ''">all</PrivateAssets>
-      <Publish Condition="'%(PackageReference.Version)' == ''">true</Publish>
-    </PackageReference>
-    <PackageReference Include="Microsoft.VisualStudio.Web.CodeGeneration.Design" Version="2.2.4" />
-    <PackageReference Include="NLog.Web.AspNetCore" Version="4.5.2" />
-    <PackageReference Include="Swashbuckle.AspNetCore" Version="1.1.0" />
-    <PackageReference Include="Newtonsoft.Json" Version="12.0.1" />
-    <PackageReference Include="Microsoft.Rest.ClientRuntime" Version="2.3.10" />
-    <PackageReference Include="Microsoft.EntityFrameworkCore.Sqlite" Version="2.2.3" />
-    <PackageReference Include="YamlDotNet" Version="5.1.0" />
-    <PackageReference Include="Microsoft.EntityFrameworkCore" Version="2.2.4" />
-    <PackageReference Include="Microsoft.AspNetCore.SignalR.Client" Version="1.1.0" />
->>>>>>> 58794df3
   </ItemGroup>
 
   <ItemGroup>
@@ -73,9 +56,6 @@
   </ItemGroup>
 
   <ItemGroup>
-    <Content Remove="Components\Events\EventNotifier.cshtml" />
-  </ItemGroup>
-  <ItemGroup>
     <Content Update="nlog.config">
       <CopyToOutputDirectory>PreserveNewest</CopyToOutputDirectory>
     </Content>
