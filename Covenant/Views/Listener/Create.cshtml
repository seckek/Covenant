﻿@using Covenant.Models.Listeners
@model HttpListener
@{
    Layout = "_ListenerLayout";
    ViewData["Title"] = "HTTP Listener";
    IEnumerable<HttpProfile> Profiles = ViewBag.Profiles;
}

<div class="d-flex justify-content-between flex-wrap flex-md-nowrap align-items-center pb-2 mb-3">
    <h1 class="h2">Create @ViewBag.ListenerType.Name Listener</h1>
</div>

<form id="submit-listener-form" asp-action="Create">
    <div asp-validation-summary="All" class="text-danger"></div>
    <input asp-for="Id" value="@Model.Id" type="hidden">
    <input asp-for="GUID" value="@Model.GUID" type="hidden">
    <input asp-for="ListenerTypeId" value="@Model.ListenerTypeId" type="hidden">
    <input asp-for="Status" value="Active" type="hidden">
    <input asp-for="CovenantToken" value="@Model.CovenantToken" type="hidden">
    <div class="form-group">
        <label asp-for="Description"></label>
        <input asp-for="Description" value="@Model.Description" class="form-control-plaintext" readonly>
    </div>
    <div class="form-group">
        <label asp-for="Name"></label>
        <input asp-for="Name" value="@Model.Name" class="form-control">
    </div>
    <div class="form-row">
        <div class="form-group col-md-4">
            <label asp-for="BindAddress"></label>
            <input asp-for="BindAddress" value="@Model.BindAddress" class="form-control">
        </div>
        <div class="form-group col-md-4">
            <label asp-for="BindPort"></label>
            <input asp-for="BindPort" value="@Model.BindPort" class="form-control">
        </div>
    </div>
    <div class="form-row">
        <div class="form-group col-md-3">
            <label asp-for="ConnectPort"></label>
            <input asp-for="ConnectPort" value="@Model.ConnectPort" class="form-control">
        </div>
    </div>
    <div class="d-flex flex-row address-row">
        <div class="form-group col-md-4 pl-0 mt-1 mb-1">
            <label asp-for="ConnectAddresses[0]">ConnectAddress</label>
            <input asp-for="ConnectAddresses[0]" value="@Model.ConnectAddresses[0]" class="form-control address">
        </div>
        <div class="form-group col-md-4 pl-0 mt-1 mb-1">
            <label asp-for="Urls[0]">Url</label>
            <input asp-for="Urls[0]" value="@Model.Urls[0]" class="form-control" readonly>
        </div>
    </div>
    @for (int i = 1; i < Model.ConnectAddresses.Count; i++)
    {
        <div class="d-flex flex-row address-row">
            <div class="form-group col-md-4 pl-0 mt-1 mb-1">
                <input asp-for="ConnectAddresses[i]" value="@Model.ConnectAddresses[i]" class="form-control address">
            </div>
            <div class="form-group col-md-4 pl-0 mt-1 mb-1">
                <input asp-for="Urls[i]" value="@Model.Urls[i]" class="form-control url" readonly>
            </div>
            <div class="col-auto align-self-center">
                <button type="button" class="btn btn-outline-danger btn-sm xbutton remove-connectaddress-button"><span data-feather="x"></span></button>
            </div>
        </div>
    }
    <button type="button" id="add-connectaddress-button" class="btn btn-outline-primary btn-sm mt-2 mb-4"><span data-feather="plus"></span> Add</button>
    <div class="form-row">
        <div class="form-group col-md-3">
            <label asp-for="UseSSL"></label>
            <select asp-for="UseSSL" class="form-control form-control-sm">
                <option>False</option>
                <option>True</option>
            </select>
        </div>
        <div class="form-group col-md-3 cert-div" hidden>
            <label for="SSLCertificateFile">SSLCertificate</label>
            <input id="SSLCertificateFile" name="SSLCertificateFile" class="form-control-file" type="file">
            <input asp-for="SSLCertificate" class="form-control file-filler" type="hidden" disabled>
        </div>
        <div class="form-group col-md-6 cert-div" hidden>
            <label asp-for="SSLCertificatePassword"></label>
            <input asp-for="SSLCertificatePassword" class="form-control form-control-sm">
        </div>
    </div>
    <div class="form-group">
        <label asp-for="ProfileId">HttpProfile</label>
        <select asp-for="ProfileId" class="form-control">
            @foreach (var item in Profiles)
            {
                <option value="@item.Id">@item.Name</option>
            }
        </select>
    </div>
    <button id="submit-listener-button" type="button" class="btn btn-primary"><span data-feather="plus"></span> Create</button>
</form>

@section Scripts {
    <script type="text/javascript">
        $(document).ready(function () {
            var addAddress = function () {
                var num = $(".address-row").length;
                var newitem = '<div class="d-flex flex-row address-row">' +
                              '    <div class="form-group col-md-4 pl-0 mt-1 mb-1">' +
                              '        <input id="ConnectAddresses_' + num + '_" name="ConnectAddresses[' + num + ']" class="form-control address">' +
                              '    </div>' +
                              '    <div class="form-group col-md-4 pl-0 mt-1 mb-1">' +
                              '        <input id="Urls_' + num + '_" name="Urls[' + num + ']" class="form-control url" readonly>' +
                              '    </div>' +
                              '    <div class="col-auto align-self-center">' +
                              '        <button type="button" class="btn btn-outline-danger btn-sm xbutton remove-connectaddress-button"><span data-feather="x"></span></button>' +
                              '    </div>' +
                              '</div>';
                $(this).before(newitem);
                feather.replace();
                $(this).prev().find("button").click(removeAddress);
                $(".address").change(setUrls);
            }

            var removeAddress = function () {
                var row = $(this).parent().parent();
                var num = row.find("input").attr("id").replace("ConnectAddresses_", "").replace("_", "");
                $(".address-row").each(function()
                {
                    var currNum = $(this).find("input").attr("id").replace("ConnectAddresses_", "").replace("_", "");
                    if (parseInt(currNum) > parseInt(num)) {
                        $(this).find("input.address").attr("id", "ConnectAddresses_" + (parseInt(currNum) - 1) + "_");
                        $(this).find("input.address").attr("name", "ConnectAddresses[" + (parseInt(currNum) - 1) + "]");
                        $(this).find("input.url").attr("id", "Urls_" + (parseInt(currNum) - 1) + "_");
                        $(this).find("input.url").attr("name", "Urls[" + (parseInt(currNum) - 1) + "]");
                    }
                });
                row.remove();
            }

            $('#submit-listener-button').click(function () {
                var filecontrol = $("input.form-control-file")[0];
                var file = filecontrol.files[0];
                var fr = new FileReader();
                fr.onload = receivedFileBuffer;
                fr.readAsDataURL(file);

                function receivedFileBuffer() {
                    $("input.file-filler").val(fr.result.split(",").pop()).prop("disabled", false);
                    $("input.form-control-file").prop("disabled", true);
                    $("#submit-listener-form").submit();
                }
            });
            var useSSL = "False";
            function swapOptions() {
                useSSL = $("#UseSSL").children("option:selected").text();
                if (useSSL.includes("False"))
                {
                    $(".cert-div").attr("hidden", "true");
                }
                else if (useSSL.includes("True"))
                {
                    $(".cert-div").removeAttr("hidden");
                }
                setUrl();
            };
<<<<<<< HEAD
            function setUrls() {
=======
            function setUrl() {
                var connectAddress = $("#ConnectAddress").val();
>>>>>>> 1f06f358
                var connectPort = $("#ConnectPort").val();
                var protocol = "http://";
                if (useSSL.includes("True"))
                {
                    protocol = "https://"
                }
                $(".address").each(function() {
                    var connectaddress = $(this).val();
                    $($(this).parent().next().children("input")[0]).val(protocol + connectaddress + ":" + connectPort);
                });
            }
            $("#UseSSL").change(swapOptions);
            $(".address").change(setUrls);
            $("#ConnectPort").change(setUrls);

            $('#add-connectaddress-button').click(addAddress);
            $('.remove-connectaddress-button').click(removeAddress);

            swapOptions();
            setUrls();
        });
    </script>
}<|MERGE_RESOLUTION|>--- conflicted
+++ resolved
@@ -160,12 +160,8 @@
                 }
                 setUrl();
             };
-<<<<<<< HEAD
-            function setUrls() {
-=======
             function setUrl() {
                 var connectAddress = $("#ConnectAddress").val();
->>>>>>> 1f06f358
                 var connectPort = $("#ConnectPort").val();
                 var protocol = "http://";
                 if (useSSL.includes("True"))
