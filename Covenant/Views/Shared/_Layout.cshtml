--- conflicted
+++ resolved
@@ -109,11 +109,7 @@
                             </li>
                             <li class="nav-item">
                                 <a asp-controller="Template" asp-action="Index" id="nav-templates" class="nav-link">
-<<<<<<< HEAD
-                                    <span data-feather="codepen"></span>
-=======
                                     <span data-feather="code"></span>
->>>>>>> 02084835
                                     Templates
                                 </a>
                             </li>
