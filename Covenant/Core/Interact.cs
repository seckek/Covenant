﻿// Author: Ryan Cobb (@cobbr_io)
// Project: Covenant (https://github.com/cobbr/Covenant)
// License: GNU GPLv3

using System;
using System.Linq;
using System.Text;
using System.Threading.Tasks;
using System.Collections.Generic;
using System.Text.RegularExpressions;

using Microsoft.AspNetCore.SignalR;
using Microsoft.EntityFrameworkCore;

using Covenant.Hubs;
using Covenant.Models;
using Covenant.Models.Covenant;
using Covenant.Models.Grunts;

namespace Covenant.Core
{
    public class ParsedParameter
    {
        public int Position { get; set; }
        public bool IsLabeled { get; set; }
        public string Label { get; set; }
        public string Value { get; set; }
    }

    public class Interaction
    {
        private readonly CovenantContext _context;
        private readonly IHubContext<GruntHub> _grunthub;
        private readonly IHubContext<EventHub> _eventhub;

        public Interaction(CovenantContext context, IHubContext<GruntHub> grunthub, IHubContext<EventHub> eventhub)
        {
            _context = context;
            _grunthub = grunthub;
            _eventhub = eventhub;
        }

        private static string GetUsage(GruntTask task)
        {
            string usage = "Usage: " + task.Name;
            foreach (var option in task.Options)
            {
                if (option.Optional)
                {
                    usage += "[ <" + option.Name.ToLower() + "> ]";
                }
                else
                {
                    usage += " <" + option.Name.ToLower() + ">";
                }
            }
            return usage;
        }

        private static IEnumerable<ParsedParameter> ParseParameters(string command)
        {
            List<ParsedParameter> ParsedParameters = new List<ParsedParameter>();

            // ("surrounded by quotes") | (/labeled:"with or without quotes") | (orseperatedbyspace)
            List<string> matches = Regex
                .Matches(command, @"""[^""\\]*(?:\\.[^""\\]*)*""|(/[^""\\/:]*:[""][^""\\]*(?:\\.[^""\\]*)*[""]|[^ ]+)|[^ ]+")
                .Cast<Match>()
                .Select(M => M.Value)
                .ToList();
            for(int i = 0; i < matches.Count; i++)
            {
                if (matches[i].StartsWith("/", StringComparison.Ordinal) && matches[i].IndexOf(":", StringComparison.Ordinal) != -1)
                {
                    int labelIndex = matches[i].IndexOf(":", StringComparison.Ordinal);
                    string label = matches[i].Substring(1, labelIndex - 1);
                    string val = matches[i].Substring(labelIndex + 1, matches[i].Length - labelIndex - 1);
                    ParsedParameters.Add(new ParsedParameter
                    {
                        Position = i,
                        IsLabeled = true,
                        Label = label,
                        Value = (val.StartsWith("\"", StringComparison.Ordinal) && val.EndsWith("\"", StringComparison.Ordinal)) ? val.Trim('"') : val
                    });
                }
                else
                {
                    ParsedParameters.Add(new ParsedParameter
                    {
                        Position = i,
                        IsLabeled = false,
                        Label = "",
                        Value = matches[i].Trim('"')
                    });
                }
            }
            return ParsedParameters;
        }

        public void GetSuggestionRecursive(GruntTask task, int index, string progress, ref List<string> suggestions)
        {
            if (index >= task.Options.Count)
            {
                return;
            }
            foreach (var s in task.Options[index].SuggestedValues)
            {
                suggestions.Add(progress + " " + s);
                GetSuggestionRecursive(task, index + 1, progress + " " + s, ref suggestions);
            }
        }

        public async Task<List<string>> GetSuggestions(string GruntName)
        {
            Grunt grunt = await _context.Grunts.FirstOrDefaultAsync(G => G.Name.Equals(GruntName, StringComparison.OrdinalIgnoreCase));
            IEnumerable<GruntTasking> taskings = await _context.GetGruntTaskingsForGrunt(grunt.Id);
            List<string> suggestions = new List<string>();
            foreach (var task in await _context.GetGruntTasks())
            {
                if (!task.Name.StartsWith("SharpShell-", StringComparison.Ordinal) && task.SupportedDotNetVersions.Contains(grunt.DotNetVersion))
                {
                    suggestions.Add(task.Name);
                    GetSuggestionRecursive(task, 0, task.Name, ref suggestions);
                    foreach (var altname in task.AlternateNames)
                    {
                        suggestions.Add(altname);
                        GetSuggestionRecursive(task, 0, altname, ref suggestions);
                    }
                }
            }
            suggestions.AddRange(new List<string> { "Show", "Note", "History" });
            suggestions.AddRange(taskings.Select(GT => $"History {GT.Name}"));
            return suggestions;
        }

        private static string GetCommandFromInput(string UserInput)
        {
            if (UserInput.StartsWith("Assembly", StringComparison.OrdinalIgnoreCase) ||
                UserInput.StartsWith("AssemblyReflect", StringComparison.OrdinalIgnoreCase) ||
                UserInput.StartsWith("Upload", StringComparison.OrdinalIgnoreCase))
            {
                List<ParsedParameter> parameters = ParseParameters(UserInput).ToList();
                if (parameters.Count >= 3)
                {
                    return UserInput.Replace(parameters[2].Value, "");
                }
            }
            else if (UserInput.StartsWith("PowerShellImport", StringComparison.OrdinalIgnoreCase))
            {
                List<ParsedParameter> parameters = ParseParameters(UserInput).ToList();
                if (parameters.Count >= 2)
                {
                    return UserInput.Replace(parameters[1].Value, "");
                }
            }
            return UserInput;
        }

        public async Task<GruntCommand> Input(CovenantUser user, Grunt grunt, string UserInput)
        {
            GruntCommand GruntCommand = await _context.CreateGruntCommand(new GruntCommand
            {
                Command = GetCommandFromInput(UserInput),
                CommandTime = DateTime.UtcNow,
                User = user,
                GruntId = grunt.Id,
                Grunt = grunt,
                CommandOutputId = 0,
                CommandOutput = new CommandOutput()
            }, _grunthub, _eventhub);
            try
            {
                List<ParsedParameter> parameters = ParseParameters(UserInput).ToList();
                GruntTask commandTask = null;
                try
                {
                    commandTask = await _context.GetGruntTaskByName(parameters.FirstOrDefault().Value);
                    if (commandTask.Options.Count == 1 && new List<string> { "Command", "ShellCommand", "PowerShellCommand", "Code" }.Contains(commandTask.Options[0].Name))
                    {
                        parameters = new List<ParsedParameter>
                        {
                            new ParsedParameter
                            {
                                Value = commandTask.Name, Label = "", IsLabeled = false, Position = 0
                            },
                            new ParsedParameter
                            {
                                Value = UserInput.Substring(UserInput.IndexOf(" ", StringComparison.Ordinal) + 1).Trim('"'),
                                Label = "", IsLabeled = false, Position = 0
                            }
                        };
                    }
                }
                catch (ControllerNotFoundException) { }

<<<<<<< HEAD
                string output = "";
                if (parameters.FirstOrDefault().Value.ToLower() == "show")
                {
                    output = await Show(grunt);
                }
                else if (parameters.FirstOrDefault().Value.ToLower() == "help")
                {
                    output = await Help(parameters);
                }
                else if (parameters.FirstOrDefault().Value.ToLower() == "exit")
                {
                    output = await Exit(grunt, GruntCommand, parameters);
                }
                else if (parameters.FirstOrDefault().Value.ToLower() == "history")
                {
                    output = await History(grunt, parameters);
                }
                else if (parameters.FirstOrDefault().Value.ToLower() == "jobs")
                {
                    output = await Jobs(grunt, GruntCommand, parameters);
                }
                else if (parameters.FirstOrDefault().Value.ToLower() == "note")
=======
            string output = "";
            if (parameters.FirstOrDefault().Value.ToLower() == "show")
            {
                output = await Show(grunt);
            }
            else if (parameters.FirstOrDefault().Value.ToLower() == "help")
            {
                output = await Help(grunt, parameters);
            }
            else if (parameters.FirstOrDefault().Value.ToLower() == "sharpshell")
            {
                output = await SharpShell(grunt, GruntCommand, parameters);
            }
            else if (parameters.FirstOrDefault().Value.ToLower() == "kill")
            {
                output = await Kill(grunt, GruntCommand, parameters);
            }
            else if (parameters.FirstOrDefault().Value.ToLower() == "set")
            {
                output = await Set(grunt, GruntCommand, parameters);
            }
            else if (parameters.FirstOrDefault().Value.ToLower() == "history")
            {
                output = await History(grunt, parameters);
            }
            else if (parameters.FirstOrDefault().Value.ToLower() == "connect")
            {
                output = await Connect(grunt, GruntCommand, parameters);
            }
            else if (parameters.FirstOrDefault().Value.ToLower() == "disconnect")
            {
                output = await Disconnect(grunt, GruntCommand, parameters);
            }
            else if (parameters.FirstOrDefault().Value.ToLower() == "jobs")
            {
                output = await Jobs(grunt, GruntCommand, parameters);
            }
            else if (parameters.FirstOrDefault().Value.ToLower() == "note")
            {
                grunt.Note = string.Join(" ", parameters.Skip(1).Select(P => P.Value).ToArray());
                await _context.EditGrunt(grunt, user, _grunthub, _eventhub);
                output = "Note: " + grunt.Note;
            }
            else if (parameters.FirstOrDefault().Value.ToLower() == "powershellimport")
            {
                grunt.PowerShellImport = parameters.Count >= 2 ? parameters[1].Value : "";
                await _context.EditGrunt(grunt, user, _grunthub, _eventhub);
                output = "PowerShell Imported";
            }
            else if (commandTask != null && commandTask.SupportedDotNetVersions.Contains(grunt.DotNetVersion))
            {
                parameters = parameters.Skip(1).ToList();
                if (parameters.Count() < commandTask.Options.Count(O => !O.Optional))
>>>>>>> bff2bc12
                {
                    grunt.Note = string.Join(" ", parameters.Skip(1).Select(P => P.Value).ToArray());
                    await _context.EditGrunt(grunt, user, _grunthub, _eventhub);
                    output = "Note: " + grunt.Note;
                }
                else if (commandTask != null)
                {
                    parameters = parameters.Skip(1).ToList();
                    if (parameters.Count() < commandTask.Options.Count(O => !O.Optional))
                    {
                        _context.Entry(GruntCommand).State = EntityState.Detached;
                        GruntCommand.CommandOutput.Output = EliteConsole.PrintFormattedErrorLine(GetUsage(commandTask));
                        return await _context.EditGruntCommand(GruntCommand, _grunthub, _eventhub);
                    }
                    // All options begin unassigned
                    List<bool> OptionAssignments = commandTask.Options.Select(O => false).ToList();
                    commandTask.Options.ForEach(O => O.Value = "");
                    for (int i = 0; i < parameters.Count; i++)
                    {
                        if (parameters[i].IsLabeled)
                        {
                            var option = commandTask.Options.FirstOrDefault(O => O.Name.Equals(parameters[i].Label, StringComparison.OrdinalIgnoreCase));
                            option.Value = parameters[i].Value;
                            OptionAssignments[commandTask.Options.IndexOf(option)] = true;
                        }
                        else
                        {
                            GruntTaskOption nextOption = null;
                            // Find next unassigned option
                            for (int j = 0; j < commandTask.Options.Count; j++)
                            {
                                if (!OptionAssignments[j])
                                {
                                    nextOption = commandTask.Options[j];
                                    OptionAssignments[j] = true;
                                    break;
                                }
                            }
                            if (nextOption == null)
                            {
                                // This is an extra parameter
                                _context.Entry(GruntCommand).State = EntityState.Detached;
                                GruntCommand.CommandOutput.Output = EliteConsole.PrintFormattedErrorLine(GetUsage(commandTask));
                                return await _context.EditGruntCommand(GruntCommand, _grunthub, _eventhub);
                            }
                            nextOption.Value = parameters[i].Value;
                        }
                    }

                    // Check for unassigned required options
                    for (int i = 0; i < commandTask.Options.Count; i++)
                    {
                        if (!OptionAssignments[i] && !commandTask.Options[i].Optional)
                        {
                            // This is an extra parameter
                            StringBuilder toPrint = new StringBuilder();
                            toPrint.Append(EliteConsole.PrintFormattedErrorLine(commandTask.Options[i].Name + " is required."));
                            toPrint.Append(EliteConsole.PrintFormattedErrorLine(GetUsage(commandTask)));
                            _context.Entry(GruntCommand).State = EntityState.Detached;
                            GruntCommand.CommandOutput.Output = toPrint.ToString();
                            return await _context.EditGruntCommand(GruntCommand, _grunthub, _eventhub);
                        }
                    }
                    // Parameters have parsed successfully
                    commandTask = await _context.EditGruntTask(commandTask);
                    await StartTask(grunt, commandTask, GruntCommand);
                }
                else
                {
                    output = EliteConsole.PrintFormattedErrorLine("Unrecognized command");
                }
                _context.Entry(GruntCommand).State = EntityState.Detached;
                GruntCommand.CommandOutput.Output = output;
                return await _context.EditGruntCommand(GruntCommand, _grunthub, _eventhub);
            }
<<<<<<< HEAD
            catch (Exception e)
=======
            else if (commandTask != null && !commandTask.SupportedDotNetVersions.Contains(grunt.DotNetVersion))
            {
                output = EliteConsole.PrintFormattedErrorLine($"Task: {commandTask.Name} is not compatible with DotNetVersion: {grunt.DotNetVersion.ToString()}");
            }
            else
>>>>>>> bff2bc12
            {
                _context.Entry(GruntCommand).State = EntityState.Detached;
                GruntCommand.CommandOutput.Output = EliteConsole.PrintFormattedErrorLine($"{e.Message}{Environment.NewLine}{e.StackTrace}");
                return await _context.EditGruntCommand(GruntCommand, _grunthub, _eventhub);
            }
        }

        public async Task<string> Show(Grunt grunt)
        {
            List<Grunt> children = new List<Grunt>();
            foreach (string guid in grunt.Children)
            {
                children.Add(await _context.Grunts.FirstOrDefaultAsync(G => G.GUID == guid));
            }
            List<GruntTasking> tasks = await _context.GruntTaskings.Where(GT => GT.GruntId == grunt.Id).ToListAsync();

            EliteConsoleMenu menu = new EliteConsoleMenu(EliteConsoleMenu.EliteConsoleMenuType.Parameter, "Grunt: " + grunt.Name);
            menu.Rows.Add(new List<string> { "Name:", grunt.Name });
            menu.Rows.Add(new List<string> { "CommType:", grunt.ImplantTemplate.CommType.ToString() });
            menu.Rows.Add(new List<string> { "Connected Grunts:", String.Join(",", children.Select(C => C.Name)) });
            menu.Rows.Add(new List<string> { "Hostname:", grunt.Hostname });
            menu.Rows.Add(new List<string> { "IPAdress:", grunt.IPAddress });
            menu.Rows.Add(new List<string> { "User:", grunt.UserDomainName + "\\" + grunt.UserName });
            menu.Rows.Add(new List<string> { "Status:", grunt.Status.ToString() });
            menu.Rows.Add(new List<string> { "LastCheckIn:", grunt.LastCheckIn.ToString() });
            menu.Rows.Add(new List<string> { "ActivationTime:", grunt.ActivationTime.ToString() });
            menu.Rows.Add(new List<string> { "Integrity:", grunt.Integrity.ToString() });
            menu.Rows.Add(new List<string> { "OperatingSystem:", grunt.OperatingSystem });
            menu.Rows.Add(new List<string> { "Process:", grunt.Process });
            menu.Rows.Add(new List<string> { "Delay:", grunt.Delay.ToString() });
            menu.Rows.Add(new List<string> { "JitterPercent:", grunt.JitterPercent.ToString() });
            menu.Rows.Add(new List<string> { "ConnectAttempts:", grunt.ConnectAttempts.ToString() });
            menu.Rows.Add(new List<string> { "KillDate:", grunt.KillDate.ToString() });
            menu.Rows.Add(new List<string> { "Tasks Assigned:", String.Join(",", tasks.Select(T => T.Name)) });
            menu.Rows.Add(new List<string> { "Tasks Completed:",
                String.Join(",", tasks.Where(GT => GT.Status == GruntTaskingStatus.Completed).Select(T => T.Name))
            });
            return menu.Print();
        }

        public async Task<string> Help(Grunt grunt, List<ParsedParameter> parameters)
        {
            string Name = "Help";
            if ((parameters.Count() != 1 && parameters.Count() != 2 ) || !parameters[0].Value.Equals(Name, StringComparison.OrdinalIgnoreCase))
            {
                StringBuilder toPrint1 = new StringBuilder();
                toPrint1.Append(EliteConsole.PrintFormattedErrorLine("Usage: Help <task_name>"));
                return toPrint1.ToString();
            }
            StringBuilder toPrint = new StringBuilder();
            foreach (GruntTask t in await _context.GetGruntTasks())
            {
                if (!t.SupportedDotNetVersions.Contains(grunt.DotNetVersion))
                {
                    continue;
                }
                if (parameters.Count() == 1)
                {
                    toPrint.AppendLine($"{t.Name}\t\t{t.Description}");
                }
                else if(parameters.Count() == 2 && t.Name.Equals(parameters[1].Value, StringComparison.CurrentCultureIgnoreCase))
                {
                    string usage = t.Name;
                    t.Options.ForEach(O =>
                    {
                        usage += O.Optional ? $" [ <{O.Name.Replace(" ", "_").ToLower()}> ]" : $" <{O.Name.Replace(" ", "_").ToLower()}>";
                    });
                    string libraries = string.Join(",", t.ReferenceSourceLibraries.Select(RSL => RSL.Name));
                    string assemblies = string.Join(",", t.ReferenceAssemblies.Select(RA => RA.Name));
                    string resources = string.Join(",", t.EmbeddedResources.Select(ER => ER.Name));
                    toPrint.AppendLine($"Name: {t.Name}");
                    toPrint.AppendLine($"Description: {t.Description}");
                    toPrint.AppendLine($"Usage: {usage}");
                    toPrint.AppendLine($"ReferenceSourceLibraries: " + (string.IsNullOrEmpty(libraries) ? "None" : libraries));
                    toPrint.AppendLine($"ReferenceAssemblies: " + (string.IsNullOrEmpty(assemblies) ? "None" : assemblies));
                    toPrint.AppendLine($"EmbeddedResources: " + (string.IsNullOrEmpty(resources) ? "None" : resources));
                    if (!string.IsNullOrEmpty(t.Help))
                    {
                        toPrint.AppendLine($"Help: {t.Help}");
                    }
                    break;
                }
            }
            return toPrint.ToString();
        }

        public async Task<GruntTasking> StartTask(Grunt grunt, GruntTask task, GruntCommand command)
        {
            return await _context.CreateGruntTasking(new GruntTasking
            {
                GruntTaskId = task.Id,
                GruntId = grunt.Id,
                Type = task.TaskingType,
                Status = GruntTaskingStatus.Uninitialized,
                GruntCommandId = command.Id,
                GruntCommand = command
            }, _grunthub);
        }

        public async Task<string> Exit(Grunt grunt, GruntCommand command, List<ParsedParameter> parameters)
        {
            if (parameters.Count() != 1)
            {
                StringBuilder toPrint = new StringBuilder();
                toPrint.Append(EliteConsole.PrintFormattedErrorLine("Usage: Exit"));
                return toPrint.ToString();
            }
            GruntTask exitTask = await _context.GetGruntTaskByName("Exit");
            await _context.CreateGruntTasking(new GruntTasking
            {
                Id = 0,
                GruntId = grunt.Id,
                GruntTaskId = exitTask.Id,
                GruntTask = exitTask,
                Name = Guid.NewGuid().ToString().Replace("-", "").Substring(0, 10),
                Status = GruntTaskingStatus.Uninitialized,
                Type = GruntTaskingType.Exit,
                GruntCommand = command,
                GruntCommandId = command.Id
            }, _grunthub);
            return "";
        }

        public async Task<string> History(Grunt grunt, List<ParsedParameter> parameters)
        {
            string Name = "History";
            if (parameters.Count() != 2 || !parameters[0].Value.Equals(Name, StringComparison.OrdinalIgnoreCase))
            {
                StringBuilder toPrint1 = new StringBuilder();
                toPrint1.Append(EliteConsole.PrintFormattedErrorLine("Usage: History <tasking_name>"));
                return toPrint1.ToString();
            }
            StringBuilder toPrint = new StringBuilder();
            GruntTasking tasking = await _context.GruntTaskings.FirstOrDefaultAsync(GT => GT.Name == parameters[1].Value);
            if (tasking == null)
            {
                toPrint.Append(EliteConsole.PrintFormattedErrorLine("Invalid History command, invalid tasking name. Usage is: History [ <tasking_name> ]"));
            }
            else
            {
                GruntCommand command = await _context.GruntCommands
                    .Include(GC => GC.CommandOutput)
                    .Include(GC => GC.User)
                    .FirstOrDefaultAsync(GC => GC.Id == tasking.GruntCommandId);
                toPrint.Append(EliteConsole.PrintFormattedInfoLine("[" + tasking.CompletionTime + " UTC] Grunt: " + grunt.Name + " " + "GruntTasking: " + tasking.Name));
                toPrint.Append(EliteConsole.PrintInfoLine("(" + command.User.UserName + ") > " + command.Command));
                toPrint.Append(EliteConsole.PrintInfoLine(command.CommandOutput.Output));
            }
            return toPrint.ToString();
        }

        public async Task<string> Jobs(Grunt grunt, GruntCommand command, List<ParsedParameter> parameters)
        {
            string Name = "Jobs";
            if (parameters.Count != 1 || !parameters[0].Value.Equals(Name, StringComparison.OrdinalIgnoreCase))
            {
                return EliteConsole.PrintFormattedErrorLine("Usage: Jobs");
            }
            GruntTask jobsTask = await _context.GetGruntTaskByName("Jobs");
            await _context.CreateGruntTasking(new GruntTasking
            {
                Id = 0,
                GruntId = grunt.Id,
                GruntTaskId = jobsTask.Id,
                GruntTask = jobsTask,
                Name = Guid.NewGuid().ToString().Replace("-", "").Substring(0, 10),
                Status = GruntTaskingStatus.Uninitialized,
                Type = GruntTaskingType.Jobs,
                Parameters = new List<string> { "Jobs" },
                GruntCommand = command,
                GruntCommandId = command.Id
            }, _grunthub);
            return "";
        }
    }

    public class EliteConsoleMenu
    {
        public enum EliteConsoleMenuType
        {
            Menu,
            Parameter,
            List
        }

        public EliteConsoleMenuType MenuType { get; set; } = EliteConsoleMenuType.Menu;
        public string Title { get; set; } = "";
        public List<string> Columns { get; set; } = new List<string>();
        public List<List<string>> Rows { get; set; } = new List<List<string>>();
        public bool PrintEndBuffer { get; set; } = true;
        public bool ShouldShortenFields { get; set; } = true;

        private static string Spacer { get; } = "     ";
        private static int MaxFieldLength { get; } = 80;
        private static string Elipsis { get; } = "...";

        public EliteConsoleMenu(EliteConsoleMenuType MenuType = EliteConsoleMenuType.Menu, string Title = "")
        {
            this.MenuType = MenuType;
            this.Title = Title;
        }

        public string Print()
        {
            StringBuilder toPrint = new StringBuilder();
            // Ensure enough columns for given rows
            if (Rows.Count > 0)
            {
                while (Rows.Select(R => R.Count).Max() > Columns.Count)
                {
                    Columns.Add("");
                }
                // Shortens overly lengthy fields
                this.ShortenFields();
            }
            // Calculate max Column Lengths
            List<int> ColumnsMaxLengths = Columns.Select(C => 0).ToList();
            for (int i = 0; i < Rows.Count; i++)
            {
                for (int j = 0; j < Rows[i].Count; j++)
                {
                    ColumnsMaxLengths[j] = Math.Max(ColumnsMaxLengths[j], Rows[i][j].Length);
                }
            }
            bool empty = !(ColumnsMaxLengths.Max() > 0);
            for (int i = 0; i < ColumnsMaxLengths.Count; i++)
            {
                // Remove empty columns, if it is not a completely empty menu
                if (ColumnsMaxLengths[i] == 0 && !empty)
                {
                    Rows.ForEach(R => R.RemoveAt(i));
                    Columns.RemoveAt(i);
                    ColumnsMaxLengths.RemoveAt(i);
                    i--;
                }
                else
                {
                    // Column name is the max, if longer than all the column's fields
                    ColumnsMaxLengths[i] = Math.Max(ColumnsMaxLengths[i], Columns[i].Length);
                }
            }

            toPrint.Append(EliteConsole.PrintInfoLine());
            toPrint.Append(EliteConsole.PrintInfoLine());
            switch (this.MenuType)
            {
                case EliteConsoleMenuType.Menu:
                    toPrint.Append(PrintMenuType(ColumnsMaxLengths));
                    break;
                case EliteConsoleMenuType.Parameter:
                    toPrint.Append(PrintParameterType(ColumnsMaxLengths));
                    break;
                case EliteConsoleMenuType.List:
                    toPrint.Append(PrintListType(ColumnsMaxLengths));
                    break;
            }
            if (this.PrintEndBuffer)
            {
                toPrint.Append(EliteConsole.PrintInfoLine());
                toPrint.Append(EliteConsole.PrintInfoLine());
            }
            return toPrint.ToString();
        }

        private string PrintMenuType(List<int> ColumnsMaxLengths)
        {
            StringBuilder toPrint = new StringBuilder();
            toPrint.Append(EliteConsole.PrintInfo(Spacer));
            toPrint.Append(EliteConsole.PrintHighlightLine(this.Title));
            toPrint.Append(EliteConsole.PrintInfo(Spacer));
            toPrint.Append(EliteConsole.PrintInfoLine(new String('=', ColumnsMaxLengths.Sum() + Columns.Count - 1)));
            foreach (List<string> row in Rows)
            {
                toPrint.Append(EliteConsole.PrintInfo(Spacer));
                for (int i = 0; i < row.Count; i++)
                {
                    toPrint.Append(EliteConsole.PrintInfo(row[i]));
                    toPrint.Append(EliteConsole.PrintInfo(new String(' ', ColumnsMaxLengths[i] - row[i].Length + 1)));
                }
                toPrint.Append(EliteConsole.PrintInfoLine());
            }
            return toPrint.ToString();
        }

        private string PrintParameterType(List<int> ColumnsMaxLengths)
        {
            StringBuilder toPrint = new StringBuilder();
            toPrint.Append(EliteConsole.PrintInfo(Spacer));
            toPrint.Append(EliteConsole.PrintHighlightLine(this.Title));
            toPrint.Append(EliteConsole.PrintInfo(Spacer));
            toPrint.Append(EliteConsole.PrintInfoLine(new String('=', ColumnsMaxLengths.Sum() + Columns.Count - 1)));
            foreach (List<string> row in Rows)
            {
                toPrint.Append(EliteConsole.PrintInfo(Spacer));
                for (int i = 0; i < row.Count; i++)
                {
                    toPrint.Append(EliteConsole.PrintInfo(row[i]));
                    toPrint.Append(EliteConsole.PrintInfo(new String(' ', ColumnsMaxLengths[i] - row[i].Length + 1)));
                }
                toPrint.Append(EliteConsole.PrintInfoLine());
            }
            return toPrint.ToString();
        }

        private string PrintListType(List<int> ColumnsMaxLengths)
        {
            StringBuilder toPrint = new StringBuilder();
            toPrint.Append(EliteConsole.PrintInfo(Spacer));
            for (int i = 0; i < Columns.Count; i++)
            {
                toPrint.Append(EliteConsole.PrintInfo(Columns[i]));
                toPrint.Append(EliteConsole.PrintInfo(new String(' ', ColumnsMaxLengths[i] - Columns[i].Length + 1)));
            }
            toPrint.Append(EliteConsole.PrintInfoLine());
            toPrint.Append(EliteConsole.PrintInfo(Spacer));
            for (int i = 0; i < Columns.Count; i++)
            {
                toPrint.Append(EliteConsole.PrintInfo(new String('-', Columns[i].Length)));
                toPrint.Append(EliteConsole.PrintInfo(new String(' ', ColumnsMaxLengths[i] - Columns[i].Length + 1)));
            }
            toPrint.Append(EliteConsole.PrintInfoLine());
            foreach (List<string> row in Rows)
            {
                toPrint.Append(EliteConsole.PrintInfo(Spacer));
                for (int i = 0; i < row.Count; i++)
                {
                    toPrint.Append(EliteConsole.PrintInfo(row[i]));
                    toPrint.Append(EliteConsole.PrintInfo(new String(' ', ColumnsMaxLengths[i] - row[i].Length + 1)));
                }
                toPrint.Append(EliteConsole.PrintInfoLine());
            }
            return toPrint.ToString();
        }

        private void ShortenFields()
        {
            for (int i = 0; i < Columns.Count; i++)
            {
                Columns[i] = Short(Columns[i]);
            }
            for (int i = 0; i < Rows.Count; i++)
            {
                for (int j = 0; j < Rows[i].Count; j++)
                {
                    Rows[i][j] = Short(Rows[i][j]);
                }
            }
        }

        private string Short(string toShorten = "")
        {
            if (toShorten == null) { toShorten = ""; }
            if (!this.ShouldShortenFields) { return toShorten; }
            if (toShorten.Length > MaxFieldLength)
            {
                return toShorten.Substring(0, MaxFieldLength) + Elipsis;
            }
            return toShorten;
        }
    }

    public static class EliteConsole
    {
        private static readonly ConsoleColor InfoColor = ConsoleColor.Gray;
        private static readonly ConsoleColor HighlightColor = ConsoleColor.Cyan;
        private static readonly ConsoleColor WarningColor = ConsoleColor.Yellow;
        private static readonly ConsoleColor ErrorColor = ConsoleColor.Red;

        private static readonly string InfoLabel = "[+]";
        private static readonly string HighlightLabel = "[*]";
        private static readonly string WarningLabel = "[-]";
        private static readonly string ErrorLabel = "[!]";
        private static readonly object _ConsoleLock = new object();

        public static void SetForegroundColor(ConsoleColor color)
        {
            lock (_ConsoleLock)
            {
                Console.ForegroundColor = color;
            }
        }

        private static string PrintColor(string ToPrint = "", ConsoleColor color = ConsoleColor.DarkGray)
        {
            string toReturn;
            SetForegroundColor(color);
            lock (_ConsoleLock)
            {
                toReturn = ToPrint;
                Console.ResetColor();
            }
            return toReturn;
        }

        private static string PrintColorLine(string ToPrint = "", ConsoleColor color = ConsoleColor.DarkGray)
        {
            string toReturn;
            lock (_ConsoleLock)
            {
                Console.ForegroundColor = color;
                toReturn = ToPrint + Environment.NewLine;
                Console.ResetColor();
            }
            return toReturn;
        }

        public static string PrintInfo(string ToPrint = "")
        {
            return PrintColor(ToPrint, EliteConsole.InfoColor);
        }

        public static string PrintInfoLine(string ToPrint = "")
        {
            return PrintColorLine(ToPrint, EliteConsole.InfoColor);
        }

        public static string PrintFormattedInfo(string ToPrint = "")
        {
            return PrintColor(EliteConsole.InfoLabel + " " + ToPrint, EliteConsole.InfoColor);
        }

        public static string PrintFormattedInfoLine(string ToPrint = "")
        {
            return PrintColorLine(EliteConsole.InfoLabel + " " + ToPrint, EliteConsole.InfoColor);
        }

        public static string PrintHighlight(string ToPrint = "")
        {
            return PrintColor(ToPrint, EliteConsole.HighlightColor);
        }

        public static string PrintHighlightLine(string ToPrint = "")
        {
            return PrintColorLine(ToPrint, EliteConsole.HighlightColor);
        }

        public static string PrintFormattedHighlight(string ToPrint = "")
        {
            return PrintColor(EliteConsole.HighlightLabel + " " + ToPrint, EliteConsole.HighlightColor);
        }

        public static string PrintFormattedHighlightLine(string ToPrint = "")
        {
            return PrintColorLine(EliteConsole.HighlightLabel + " " + ToPrint, EliteConsole.HighlightColor);
        }

        public static string PrintWarning(string ToPrint = "")
        {
            return PrintColor(ToPrint, EliteConsole.WarningColor);
        }

        public static string PrintWarningLine(string ToPrint = "")
        {
            return PrintColorLine(ToPrint, EliteConsole.WarningColor);
        }

        public static string PrintFormattedWarning(string ToPrint = "")
        {
            return PrintColor(EliteConsole.WarningLabel + " " + ToPrint, EliteConsole.WarningColor);
        }

        public static string PrintFormattedWarningLine(string ToPrint = "")
        {
            return PrintColorLine(EliteConsole.WarningLabel + " " + ToPrint, EliteConsole.WarningColor);
        }

        public static string PrintError(string ToPrint = "")
        {
            return PrintColor(ToPrint, EliteConsole.ErrorColor);
        }

        public static string PrintErrorLine(string ToPrint = "")
        {
            return PrintColorLine(ToPrint, EliteConsole.ErrorColor);
        }

        public static string PrintFormattedError(string ToPrint = "")
        {
            return PrintColorLine(EliteConsole.ErrorLabel + " " + ToPrint, EliteConsole.ErrorColor);
        }

        public static string PrintFormattedErrorLine(string ToPrint = "")
        {
            return PrintColorLine(EliteConsole.ErrorLabel + " " + ToPrint, EliteConsole.ErrorColor);
        }
    }
}<|MERGE_RESOLUTION|>--- conflicted
+++ resolved
@@ -192,7 +192,6 @@
                 }
                 catch (ControllerNotFoundException) { }
 
-<<<<<<< HEAD
                 string output = "";
                 if (parameters.FirstOrDefault().Value.ToLower() == "show")
                 {
@@ -200,7 +199,7 @@
                 }
                 else if (parameters.FirstOrDefault().Value.ToLower() == "help")
                 {
-                    output = await Help(parameters);
+                    output = await Help(grunt, parameters);
                 }
                 else if (parameters.FirstOrDefault().Value.ToLower() == "exit")
                 {
@@ -215,67 +214,12 @@
                     output = await Jobs(grunt, GruntCommand, parameters);
                 }
                 else if (parameters.FirstOrDefault().Value.ToLower() == "note")
-=======
-            string output = "";
-            if (parameters.FirstOrDefault().Value.ToLower() == "show")
-            {
-                output = await Show(grunt);
-            }
-            else if (parameters.FirstOrDefault().Value.ToLower() == "help")
-            {
-                output = await Help(grunt, parameters);
-            }
-            else if (parameters.FirstOrDefault().Value.ToLower() == "sharpshell")
-            {
-                output = await SharpShell(grunt, GruntCommand, parameters);
-            }
-            else if (parameters.FirstOrDefault().Value.ToLower() == "kill")
-            {
-                output = await Kill(grunt, GruntCommand, parameters);
-            }
-            else if (parameters.FirstOrDefault().Value.ToLower() == "set")
-            {
-                output = await Set(grunt, GruntCommand, parameters);
-            }
-            else if (parameters.FirstOrDefault().Value.ToLower() == "history")
-            {
-                output = await History(grunt, parameters);
-            }
-            else if (parameters.FirstOrDefault().Value.ToLower() == "connect")
-            {
-                output = await Connect(grunt, GruntCommand, parameters);
-            }
-            else if (parameters.FirstOrDefault().Value.ToLower() == "disconnect")
-            {
-                output = await Disconnect(grunt, GruntCommand, parameters);
-            }
-            else if (parameters.FirstOrDefault().Value.ToLower() == "jobs")
-            {
-                output = await Jobs(grunt, GruntCommand, parameters);
-            }
-            else if (parameters.FirstOrDefault().Value.ToLower() == "note")
-            {
-                grunt.Note = string.Join(" ", parameters.Skip(1).Select(P => P.Value).ToArray());
-                await _context.EditGrunt(grunt, user, _grunthub, _eventhub);
-                output = "Note: " + grunt.Note;
-            }
-            else if (parameters.FirstOrDefault().Value.ToLower() == "powershellimport")
-            {
-                grunt.PowerShellImport = parameters.Count >= 2 ? parameters[1].Value : "";
-                await _context.EditGrunt(grunt, user, _grunthub, _eventhub);
-                output = "PowerShell Imported";
-            }
-            else if (commandTask != null && commandTask.SupportedDotNetVersions.Contains(grunt.DotNetVersion))
-            {
-                parameters = parameters.Skip(1).ToList();
-                if (parameters.Count() < commandTask.Options.Count(O => !O.Optional))
->>>>>>> bff2bc12
                 {
                     grunt.Note = string.Join(" ", parameters.Skip(1).Select(P => P.Value).ToArray());
                     await _context.EditGrunt(grunt, user, _grunthub, _eventhub);
                     output = "Note: " + grunt.Note;
                 }
-                else if (commandTask != null)
+                else if (commandTask != null && commandTask.SupportedDotNetVersions.Contains(grunt.DotNetVersion))
                 {
                     parameters = parameters.Skip(1).ToList();
                     if (parameters.Count() < commandTask.Options.Count(O => !O.Optional))
@@ -337,6 +281,10 @@
                     commandTask = await _context.EditGruntTask(commandTask);
                     await StartTask(grunt, commandTask, GruntCommand);
                 }
+                else if (commandTask != null && !commandTask.SupportedDotNetVersions.Contains(grunt.DotNetVersion))
+                {
+                    output = EliteConsole.PrintFormattedErrorLine($"Task: {commandTask.Name} is not compatible with DotNetVersion: {grunt.DotNetVersion.ToString()}");
+                }
                 else
                 {
                     output = EliteConsole.PrintFormattedErrorLine("Unrecognized command");
@@ -345,15 +293,7 @@
                 GruntCommand.CommandOutput.Output = output;
                 return await _context.EditGruntCommand(GruntCommand, _grunthub, _eventhub);
             }
-<<<<<<< HEAD
             catch (Exception e)
-=======
-            else if (commandTask != null && !commandTask.SupportedDotNetVersions.Contains(grunt.DotNetVersion))
-            {
-                output = EliteConsole.PrintFormattedErrorLine($"Task: {commandTask.Name} is not compatible with DotNetVersion: {grunt.DotNetVersion.ToString()}");
-            }
-            else
->>>>>>> bff2bc12
             {
                 _context.Entry(GruntCommand).State = EntityState.Detached;
                 GruntCommand.CommandOutput.Output = EliteConsole.PrintFormattedErrorLine($"{e.Message}{Environment.NewLine}{e.StackTrace}");
