--- conflicted
+++ resolved
@@ -49,10 +49,7 @@
                         CommType = CommunicationType.SMB
                     }
                 };
-<<<<<<< HEAD
-=======
 				templates.ForEach(T => T.ReadFromDisk());
->>>>>>> 02084835
                 await context.ImplantTemplates.AddRangeAsync(templates);
             }
         }
@@ -1442,11 +1439,7 @@
                         Name = "PrivExchange",
                         AlternateNames = new List<string>(),
                         Description = "Performs the PrivExchange attack by sending a push notification to EWS.",
-<<<<<<< HEAD
-                        Code = File.ReadAllText(Path.Combine(Common.CovenantTaskDirectory, "PrivExchange" + ".task")),
-=======
                         Code = File.ReadAllText(Path.Combine(Common.CovenantTaskCSharpDirectory, "PrivExchange" + ".task")),
->>>>>>> 02084835
                         Options = new List<GruntTaskOption>
                         {
                             new GruntTaskOption
@@ -1486,11 +1479,7 @@
                         Name = "PersistCOMHijack",
                         AlternateNames = new List<string>(),
                         Description = "Hijacks a CLSID key to execute a payload for persistence.",
-<<<<<<< HEAD
-                        Code = File.ReadAllText(Path.Combine(Common.CovenantTaskDirectory, "PersistCOMHijack" + ".task")),
-=======
                         Code = File.ReadAllText(Path.Combine(Common.CovenantTaskCSharpDirectory, "PersistCOMHijack" + ".task")),
->>>>>>> 02084835
                         Options = new List<GruntTaskOption>
                         {
                             new GruntTaskOption
