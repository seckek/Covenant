﻿using System;
using System.Linq;
using System.Threading;
using System.Threading.Tasks;
using System.Collections.Generic;
using System.Collections.Concurrent;

using Microsoft.AspNetCore.Mvc;
using Microsoft.AspNetCore.Identity;
using Microsoft.AspNetCore.Authorization;
using Microsoft.Extensions.Configuration;
using Microsoft.EntityFrameworkCore;
using Microsoft.AspNetCore.SignalR;

using Covenant.Core;
using Covenant.Hubs;
using Covenant.Models;
using Covenant.Models.Covenant;
using Covenant.Models.Listeners;

namespace Covenant.Controllers
{
    [Authorize]
    public class ListenerController : Controller
    {
        private readonly CovenantContext _context;
        private readonly UserManager<CovenantUser> _userManager;
        private readonly IConfiguration _configuration;
        private readonly ConcurrentDictionary<int, CancellationTokenSource> _ListenerCancellationTokens;
        private readonly IHubContext<EventHub> _eventhub;

        public ListenerController(CovenantContext context, UserManager<CovenantUser> userManager, IConfiguration configuration, ConcurrentDictionary<int, CancellationTokenSource> ListenerCancellationTokens, IHubContext<EventHub> eventhub)
        {
            _context = context;
            _userManager = userManager;
            _configuration = configuration;
            _ListenerCancellationTokens = ListenerCancellationTokens;
            _eventhub = eventhub;
        }

        // GET: /listener/
        public async Task<IActionResult> Index()
        {
            ViewBag.ListenerTypes = await _context.GetListenerTypes();
            ViewBag.Profiles = await _context.GetProfiles();
            return View(await _context.GetListeners());
        }

        // GET: /listener/create
        public async Task<IActionResult> Create()
        {
            try
            {
                ListenerType httpType = (await _context.GetListenerTypes()).FirstOrDefault(LT => LT.Name == "HTTP");
                HttpProfile profile = (await _context.GetHttpProfiles()).FirstOrDefault();
                ViewBag.Profiles = await _context.GetHttpProfiles();
                ViewBag.ListenerType = httpType;
                return View(new HttpListener
                {
                    ListenerTypeId = httpType.Id,
                    ProfileId = profile.Id,
                    Profile = profile
                });
            }
            catch (Exception e) when (e is ControllerNotFoundException || e is ControllerBadRequestException || e is ControllerUnauthorizedException)
            {
                ModelState.AddModelError(string.Empty, e.Message);
                return RedirectToAction(nameof(Index));
            }
        }

        // POST: /listener/create
        [HttpPost]
        public async Task<IActionResult> Create(HttpListener listener)
        {
            try
            {
                listener = await _context.CreateHttpListener(_userManager, _configuration, listener, _ListenerCancellationTokens, _eventhub);
                return RedirectToAction(nameof(Index));
            }
            catch (Exception e) when (e is ControllerNotFoundException || e is ControllerBadRequestException || e is ControllerUnauthorizedException)
            {
                ModelState.AddModelError(string.Empty, e.Message);
                ViewBag.Profiles = await _context.GetHttpProfiles();
                ViewBag.ListenerType = (await _context.GetListenerTypes()).FirstOrDefault(LT => LT.Name == "HTTP");
                return View(listener);
            }
        }

        // GET: /listener/interact/{id}
        public async Task<IActionResult> Interact(int id)
        {
            try
            {
                HttpListener listener = await _context.GetHttpListener(id);
                ViewBag.Profiles = await _context.GetHttpProfiles();
                ViewBag.HostedFiles = await _context.GetHostedFiles(listener.Id);
                ViewBag.ListenerType = await _context.GetListenerType(listener.ListenerTypeId);
                return View(listener);
            }
            catch (Exception e) when (e is ControllerNotFoundException || e is ControllerBadRequestException || e is ControllerUnauthorizedException)
            {
                ModelState.AddModelError(string.Empty, e.Message);
                return RedirectToAction(nameof(Index));
            }
        }

        // GET: /listener/start/{id}
        public async Task<IActionResult> Start(int id)
        {
            try
            {
                HttpListener listener = await _context.GetHttpListener(id);
                if (listener.Status == ListenerStatus.Active)
                {
                    return RedirectToAction(nameof(Index));
                }
                _context.Entry(listener).State = EntityState.Detached;
                listener.Status = ListenerStatus.Active;
<<<<<<< HEAD
                await _context.EditHttpListener(listener, _ListenerCancellationTokens);
                return RedirectToAction(nameof(Interact), new { id = id });

=======
                await _context.EditHttpListener(listener, _ListenerCancellationTokens, _eventhub);
                return RedirectToAction(nameof(Interact), new { id = id });
>>>>>>> 02084835
            }
            catch (Exception e) when (e is ControllerNotFoundException || e is ControllerBadRequestException || e is ControllerUnauthorizedException)
            {
                ModelState.AddModelError(string.Empty, e.Message);
                return RedirectToAction(nameof(Index));
            }
        }

        // GET: /listener/stop/{id}
        public async Task<IActionResult> Stop(int id)
        {
            try
            {
                HttpListener listener = await _context.GetHttpListener(id);
                if (listener.Status == ListenerStatus.Stopped)
                {
                    return RedirectToAction(nameof(Index));
                }
                _context.Entry(listener).State = EntityState.Detached;
                listener.Status = ListenerStatus.Stopped;
<<<<<<< HEAD
                await _context.EditHttpListener(listener, _ListenerCancellationTokens);
=======
                await _context.EditHttpListener(listener, _ListenerCancellationTokens, _eventhub);
>>>>>>> 02084835
                return RedirectToAction(nameof(Interact), new { id = id });
            }
            catch (Exception e) when (e is ControllerNotFoundException || e is ControllerBadRequestException || e is ControllerUnauthorizedException)
            {
                ModelState.AddModelError(string.Empty, e.Message);
                return RedirectToAction(nameof(Index));
            }
        }

        // GET: /listener/delete/{id}
        public async Task<IActionResult> Delete(int id)
        {
            try
            {
                HttpListener listener = await _context.GetHttpListener(id);
                await _context.DeleteListener(listener.Id, _ListenerCancellationTokens);
                return RedirectToAction(nameof(Index));
            }
            catch (Exception e) when (e is ControllerNotFoundException || e is ControllerBadRequestException || e is ControllerUnauthorizedException)
            {
                ModelState.AddModelError(string.Empty, e.Message);
                return RedirectToAction(nameof(Index));
            }
        }
    }
}<|MERGE_RESOLUTION|>--- conflicted
+++ resolved
@@ -117,14 +117,8 @@
                 }
                 _context.Entry(listener).State = EntityState.Detached;
                 listener.Status = ListenerStatus.Active;
-<<<<<<< HEAD
-                await _context.EditHttpListener(listener, _ListenerCancellationTokens);
-                return RedirectToAction(nameof(Interact), new { id = id });
-
-=======
                 await _context.EditHttpListener(listener, _ListenerCancellationTokens, _eventhub);
                 return RedirectToAction(nameof(Interact), new { id = id });
->>>>>>> 02084835
             }
             catch (Exception e) when (e is ControllerNotFoundException || e is ControllerBadRequestException || e is ControllerUnauthorizedException)
             {
@@ -145,11 +139,7 @@
                 }
                 _context.Entry(listener).State = EntityState.Detached;
                 listener.Status = ListenerStatus.Stopped;
-<<<<<<< HEAD
-                await _context.EditHttpListener(listener, _ListenerCancellationTokens);
-=======
                 await _context.EditHttpListener(listener, _ListenerCancellationTokens, _eventhub);
->>>>>>> 02084835
                 return RedirectToAction(nameof(Interact), new { id = id });
             }
             catch (Exception e) when (e is ControllerNotFoundException || e is ControllerBadRequestException || e is ControllerUnauthorizedException)
