--- conflicted
+++ resolved
@@ -357,10 +357,6 @@
                 IMessenger relay = this.DownstreamMessengers.FirstOrDefault(DM => DM.Identifier == wrappedMessage.GUID);
                 if (relay != null)
                 {
-<<<<<<< HEAD
-                    // TODO: why does this need to be PostResponse?
-=======
->>>>>>> cab6a13d
                     relay.Write(this.Profile.FormatReadFormat(wrappedMessage));
                 }
                 return null;
