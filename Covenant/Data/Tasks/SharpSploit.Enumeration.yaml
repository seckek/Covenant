--- conflicted
+++ resolved
@@ -2451,30 +2451,13 @@
     EmbeddedResources: []
   ReferenceAssemblies: []
   EmbeddedResources: []
-<<<<<<< HEAD
 - Name: ClipboardMonitor
   Aliases: []
+  Description: Captures text content from clipboard
   Author:
     Name: Nick Muir
     Handle: shellfarmer
     Link: https://github.com/shellfarmer
-  Description: Captures text content from clipboard
-=======
-- Name: MiniDumpWriteDump
-  Aliases:
-  - Dump
-  Author:
-    Name: Simone Salucci & Daniel López @ NCC Group
-    Handle: '@saim1z @attl4s'
-    Link: ''
-  Description: Generates a minidump that represents the memory of a running process. Uses the MiniDumpWriteDump Win32 API call through PInvoke
->>>>>>> 32833591
-  Help: 
-  Language: CSharp
-  CompatibleDotNetVersions:
-  - Net35
-  - Net40
-<<<<<<< HEAD
   Code: |
     using System;
     using System.IO;
@@ -2635,39 +2618,91 @@
             StringBuilder text,
             int count
         );
-=======
-  Code: >
+    }
+  TaskingType: Assembly
+  UnsafeCompile: false
+  TokenTask: false
+  Options:
+  - Name: Seconds
+    Value: "0"
+    DefaultValue: "0"
+    Description: Number of seconds the collection task should run for.
+    SuggestedValues: [ "0", "10", "20", "30", "60", "120" ]
+    Optional: true
+    DisplayInCommand: true
+    FileOption: false
+  ReferenceSourceLibraries: []
+  ReferenceAssemblies:
+    - Name: mscorlib.dll
+      Location: net40\mscorlib.dll
+      DotNetVersion: Net40
+    - Name: System.dll
+      Location: net40\System.dll
+      DotNetVersion: Net40
+    - Name: System.Core.dll
+      Location: net40\System.Core.dll
+      DotNetVersion: Net40
+    - Name: System.Windows.Forms.dll
+      Location: net40\System.Windows.Forms.dll
+      DotNetVersion: Net40
+    - Name: mscorlib.dll
+      Location: net35\mscorlib.dll
+      DotNetVersion: Net35
+    - Name: System.dll
+      Location: net35\System.dll
+      DotNetVersion: Net35
+    - Name: System.Core.dll
+      Location: net35\System.Core.dll
+      DotNetVersion: Net35
+    - Name: System.Windows.Forms.dll
+      Location: net35\System.Windows.Forms.dll
+      DotNetVersion: Net35
+  EmbeddedResources: []
+- Name: CreateProcessMinidump
+  Aliases:
+  - minidump
+  Author:
+    Name: Simone Salucci & Daniel López @ NCC Group
+    Handle: '@saim1z @attl4s'
+    Link: ''
+  Description: Generates a minidump that represents the memory of a running process. Uses the MiniDumpWriteDump Win32 API call through PInvoke
+  Help: 
+  Language: CSharp
+  CompatibleDotNetVersions:
+  - Net35
+  - Net40
+  Code: |
     using System;
+    using System.IO;
+    using System.Linq;
 
     using SharpSploit.Enumeration;
 
-    using System.IO;
-
-    using System.Linq;
-
     public static class Task
-
     {
-        public static string Execute(string Process, string outputPath, string outputFileName)
+        public static string Execute(string Process, string OutputPath, string OutputFileName)
         {
-                if (!Directory.Exists(outputPath))
-                {
-                    return "Dump directory " + outputPath + " not accessible!";
-                }
-                else
-                {
-                    if (Process.All(char.IsDigit)) {
-                        int ProcID = Int32.Parse(Process);
-                        Host.CreateProcessDump(ProcID, outputPath, outputFileName);
-                        return "Dump of the " + Process + " PID should be located at " + outputPath + outputFileName;
+            try
+            {
+                if (!Directory.Exists(OutputPath))
+                {
+                    return $"Directory: {OutputPath} does not exist.";
+                }
+                if (int.TryParse(Process, out int ProcID))
+                {
+                    if (Host.CreateProcessDump(ProcID, OutputPath, OutputFileName))
+                    {
+                        return $"Created minidump of process with PID: {ProcID} located at: {Path.Combine(OutputPath, OutputFileName)}";
                     }
-                    else
-                    {
-                        Host.CreateProcessDump(Process, outputPath, outputFileName);
-                        return "Dump of the " + Process + " process should be located at " + outputPath + outputFileName;
-                    }
-                    return "There was an error. Please specify either a process name or PID.";
-                }
+                    return $"Failed to create minidump of process with PID: {ProcID}. {Path.Combine(OutputPath, OutputFileName)} has been deleted.";
+                }
+                if (Host.CreateProcessDump(Process, OutputPath, OutputFileName))
+                {
+                    return $"Created minidump of process: {Process} located at: {Path.Combine(OutputPath, OutputFileName)}";
+                }
+                return $"Failed to create minidump of process: {Process}. {Path.Combine(OutputPath, OutputFileName)} has been deleted.";
+            }
+            catch (Exception e) { return e.GetType().FullName + ": " + e.Message + Environment.NewLine + e.StackTrace; }
         }
     }
   TaskingType: Assembly
@@ -2684,15 +2719,15 @@
     FileOption: false
   - Name: OutputPath
     Value: ''
-    DefaultValue: ''
+    DefaultValue: 'C:\windows\temp\'
     Description: Path where the dump will be stored (e.g. C:\windows\temp\)
     SuggestedValues: []
-    Optional: false
+    Optional: true
     DisplayInCommand: true
     FileOption: false
   - Name: OutputFileName
     Value: ''
-    DefaultValue: ''
+    DefaultValue: 'dump.bin'
     Description: Name used for the dump (e.g. dump.bin)
     SuggestedValues: []
     Optional: true
@@ -2776,9 +2811,9 @@
     EmbeddedResources: []
   ReferenceAssemblies: []
   EmbeddedResources: []
-- Name: SnapshotDump
+- Name: CreateProcessSnapshotDump
   Aliases:
-  - SnapDump
+  - snapshotdump
   Author:
     Name: Simone Salucci & Daniel López @ NCC Group
     Handle: '@saim1z @attl4s'
@@ -2789,81 +2824,44 @@
   CompatibleDotNetVersions:
   - Net35
   - Net40
-  Code: >
+  Code: |
     using System;
+    using System.IO;
+    using System.Linq;
 
     using SharpSploit.Enumeration;
 
-    using System.IO;
-
-    using System.Linq;
-
     public static class Task
-
     {
-        public static string Execute(string Process, string outputPath, string outputFileName)
+        public static string Execute(string Process, string OutputPath, string OutputFileName)
         {
-                if (!Directory.Exists(outputPath))
-                {
-                    return "Dump directory " + outputPath + " not accessible!";
-                }
-                else
-                {
-                    if (Process.All(char.IsDigit)) {
-                        int ProcID = Int32.Parse(Process);
-                        Host.CreateProcessSnapDump(ProcID, outputPath, outputFileName);
-                        return "Dump of the " + Process + " PID should be located at " + outputPath + outputFileName;
+            try
+            {
+                if (!Directory.Exists(OutputPath))
+                {
+                    return $"Directory: {OutputPath} does not exist.";
+                }
+                if (int.TryParse(Process, out int ProcID))
+                {
+                    if (Host.CreateProcessSnapshotDump(ProcID, OutputPath, OutputFileName))
+                    {
+                        return $"Created snapshot minidump of process with PID: {ProcID} located at: {Path.Combine(OutputPath, OutputFileName)}";
                     }
-                    else
-                    {
-                        Host.CreateProcessSnapDump(Process, outputPath, outputFileName);
-                        return "Dump of the " + Process + " process should be located at " + outputPath + outputFileName;
-                    }
-                    return "There was an error. Please specify either a process name or PID.";
-                }
+                    return $"Failed to create snapshot minidump of process with PID: {ProcID}. {Path.Combine(OutputPath, OutputFileName)} has been deleted.";
+                }
+                if (Host.CreateProcessSnapshotDump(Process, OutputPath, OutputFileName))
+                {
+                    return $"Created snapshot minidump of process: {Process} located at: {Path.Combine(OutputPath, OutputFileName)}";
+                }
+                return $"Failed to create snapshot minidump of process: {Process}. {Path.Combine(OutputPath, OutputFileName)} has been deleted.";
+            }
+            catch (Exception e) { return e.GetType().FullName + ": " + e.Message + Environment.NewLine + e.StackTrace; }
         }
->>>>>>> 32833591
     }
   TaskingType: Assembly
   UnsafeCompile: false
   TokenTask: false
   Options:
-<<<<<<< HEAD
-  - Name: Seconds
-    Value: "0"
-    DefaultValue: "0"
-    Description: Number of seconds the collection task should run for.
-    SuggestedValues: [ "0", "10", "20", "30", "60", "120" ]
-    Optional: true
-    DisplayInCommand: true
-    FileOption: false
-  ReferenceSourceLibraries: []
-  ReferenceAssemblies:
-    - Name: mscorlib.dll
-      Location: net40\mscorlib.dll
-      DotNetVersion: Net40
-    - Name: System.dll
-      Location: net40\System.dll
-      DotNetVersion: Net40
-    - Name: System.Core.dll
-      Location: net40\System.Core.dll
-      DotNetVersion: Net40
-    - Name: System.Windows.Forms.dll
-      Location: net40\System.Windows.Forms.dll
-      DotNetVersion: Net40
-    - Name: mscorlib.dll
-      Location: net35\mscorlib.dll
-      DotNetVersion: Net35
-    - Name: System.dll
-      Location: net35\System.dll
-      DotNetVersion: Net35
-    - Name: System.Core.dll
-      Location: net35\System.Core.dll
-      DotNetVersion: Net35
-    - Name: System.Windows.Forms.dll
-      Location: net35\System.Windows.Forms.dll
-      DotNetVersion: Net35
-=======
   - Name: Process
     Value: ''
     DefaultValue: ''
@@ -2874,15 +2872,15 @@
     FileOption: false
   - Name: OutputPath
     Value: ''
-    DefaultValue: ''
+    DefaultValue: 'C:\windows\temp\'
     Description: Path where the dump will be stored (e.g. C:\windows\temp\)
     SuggestedValues: []
-    Optional: false
+    Optional: true
     DisplayInCommand: true
     FileOption: false
   - Name: OutputFileName
     Value: ''
-    DefaultValue: ''
+    DefaultValue: 'dump.bin'
     Description: Name used for the dump (e.g. dump.bin)
     SuggestedValues: []
     Optional: true
@@ -2965,5 +2963,4 @@
       DotNetVersion: Net40
     EmbeddedResources: []
   ReferenceAssemblies: []
->>>>>>> 32833591
   EmbeddedResources: []